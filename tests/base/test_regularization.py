from __future__ import absolute_import
from __future__ import division
from __future__ import print_function
from __future__ import unicode_literals

import numpy as np
import unittest
from SimPEG import Mesh, Maps, Regularization, Utils, Tests, ObjectiveFunction
from scipy.sparse.linalg import dsolve
import inspect

TOL = 1e-8
testReg = True
testRegMesh = True

np.random.seed(639)

IGNORE_ME = [
    'BaseRegularization',
    'BaseComboRegularization',
    'BaseSparse'
]


class RegularizationTests(unittest.TestCase):

    def setUp(self):
        hx, hy, hz = np.random.rand(10), np.random.rand(9), np.random.rand(8)
        hx, hy, hz = hx/hx.sum(), hy/hy.sum(), hz/hz.sum()
        mesh1 = Mesh.TensorMesh([hx])
        mesh2 = Mesh.TensorMesh([hx, hy])
        mesh3 = Mesh.TensorMesh([hx, hy, hz])
        self.meshlist = [mesh1, mesh2, mesh3]

    if testReg:
        def test_regularization(self):
            for R in dir(Regularization):
                r = getattr(Regularization, R)
                if not inspect.isclass(r):
                    continue
                if not issubclass(r, ObjectiveFunction.BaseObjectiveFunction):
                    continue
                if r.__name__ in IGNORE_ME:
                    continue

                for i, mesh in enumerate(self.meshlist):

                    if mesh.dim < 3 and r.__name__[-1] == 'z':
                        continue
                    if mesh.dim < 2 and r.__name__[-1] == 'y':
                        continue

                    print('Testing {0:d}D'.format(mesh.dim))

                    mapping = Maps.IdentityMap(mesh)
                    reg = r(mesh=mesh, mapping=mapping)

                    print(
                        '--- Checking {} --- \n'.format(reg.__class__.__name__)
                    )

                    if mapping.nP != '*':
                        m = np.random.rand(mapping.nP)
                    else:
                        m = np.random.rand(mesh.nC)
                    mref = np.ones_like(m)*np.mean(m)
                    reg.mref = mref

                    print('Check: phi_m (mref) = {0:f}'.format(reg(mref)))
                    passed = reg(mref) < TOL
                    self.assertTrue(passed)

                    # test derivs
                    passed = reg.test(m)
                    self.assertTrue(passed)

        def test_regularization_ActiveCells(self):
            for R in dir(Regularization):
                r = getattr(Regularization, R)
                if not inspect.isclass(r):
                    continue
                if not issubclass(r, ObjectiveFunction.BaseObjectiveFunction):
                    continue
                if r.__name__ in IGNORE_ME:
                    continue

                for i, mesh in enumerate(self.meshlist):

                    print('Testing Active Cells {0:d}D'.format((mesh.dim)))

                    if mesh.dim == 1:
                        indActive = Utils.mkvc(mesh.gridCC <= 0.8)
                    elif mesh.dim == 2:
                        indActive = Utils.mkvc(mesh.gridCC[:, -1] <= (
                            2*np.sin(2*np.pi*mesh.gridCC[:, 0])+0.5)
                        )
                    elif mesh.dim == 3:
                        indActive = Utils.mkvc(mesh.gridCC[:, -1] <= (
                                2 * np.sin(2*np.pi*mesh.gridCC[:, 0])+0.5 *
                                2 * np.sin(2*np.pi*mesh.gridCC[:, 1])+0.5)
                            )

                    if mesh.dim < 3 and r.__name__[-1] == 'z':
                        continue
                    if mesh.dim < 2 and r.__name__[-1] == 'y':
                        continue

                    for indAct in [indActive, indActive.nonzero()[0]]: # test both bool and integers
                        reg = r(mesh, indActive=indAct)
                        m = np.random.rand(mesh.nC)[indAct]
                        mref = np.ones_like(m)*np.mean(m)
                        reg.mref = mref

                        print(
                                '--- Checking {} ---\n'.format(
                                    reg.__class__.__name__
                                )
                            )
                        print(
                            'Check: phi_m (mref) = {0:f}'.format(reg(mref))
                        )
                        passed = reg(mref) < TOL
                        self.assertTrue(passed)

                        passed = reg.test(m, eps=TOL)
                        self.assertTrue(passed)

    if testRegMesh:
        def test_regularizationMesh(self):

            for i, mesh in enumerate(self.meshlist):

                print('Testing {0:d}D'.format(mesh.dim))

                # mapping = r.mapPair(mesh)
                # reg = r(mesh, mapping=mapping)
                # m = np.random.rand(mapping.nP)

                if mesh.dim == 1:
                    indAct = Utils.mkvc(mesh.gridCC <= 0.8)
                elif mesh.dim == 2:
                    indAct = (
                        Utils.mkvc(
                            mesh.gridCC[:,-1] <=
                            2*np.sin(2*np.pi*mesh.gridCC[:, 0]) + 0.5
                        )
                    )
                elif mesh.dim == 3:
                    indAct = (
                        Utils.mkvc(
                            mesh.gridCC[:, -1] <=
                            2*np.sin(2*np.pi*mesh.gridCC[:, 0]) +
                            0.5 * 2*np.sin(2*np.pi*mesh.gridCC[:, 1]) + 0.5
                        )
                    )

                regmesh = Regularization.RegularizationMesh(
                    mesh, indActive=indAct
                )

                assert (regmesh.vol == mesh.vol[indAct]).all()

    def test_property_mirroring(self):
        mesh = Mesh.TensorMesh([8, 7, 6])

        for regType in ['Tikhonov', 'Sparse', 'Simple']:
            reg = getattr(Regularization, regType)(mesh)

            self.assertTrue(reg.nP == mesh.nC)

            # Test assignment of active indices
            indActive = mesh.gridCC[:, 2] < 0.6
            reg.indActive = indActive

            self.assertTrue(reg.nP == int(indActive.sum()))

            [
                self.assertTrue(np.all(fct.indActive == indActive))
                for fct in reg.objfcts
            ]

            # test assignment of cell weights
            cell_weights = np.random.rand(indActive.sum())
            reg.cell_weights = cell_weights
            [
                self.assertTrue(np.all(fct.cell_weights == cell_weights))
                for fct in reg.objfcts
            ]

            # test updated mappings
            mapping = Maps.ExpMap(nP=indActive.sum())
            reg.mapping = mapping
            m = np.random.rand(mapping.nP)
            [
                self.assertTrue(np.all(fct.mapping * m == mapping * m))
                for fct in reg.objfcts
            ]

            # test alphas
            m = np.random.rand(reg.nP)
            a = reg(m)
            [
                setattr(
                    reg, '{}'.format(objfct._multiplier_pair),
                    0.5*getattr(reg, '{}'.format(objfct._multiplier_pair))
                )
                for objfct in reg.objfcts
            ]
            b = reg(m)
            self.assertTrue(0.5*a == b)

    def test_addition(self):
        mesh = Mesh.TensorMesh([8, 7, 6])
        m = np.random.rand(mesh.nC)

        reg1 = Regularization.Tikhonov(mesh)
        reg2 = Regularization.Simple(mesh)

        reg_a = reg1 + reg2
<<<<<<< HEAD
        self.assertTrue(len(reg_a.objfcts) == 2)
        self.assertTrue(len(reg_a.multipliers) == 2)
        self.assertTrue(len(reg_a) == 2)
=======
        self.assertTrue(len(reg_a)==2)
>>>>>>> 183cda8e
        self.assertTrue(reg1(m) + reg2(m) == reg_a(m))
        reg_a.test()

        reg_b = 2*reg1 + reg2
<<<<<<< HEAD
        self.assertTrue(len(reg_b.objfcts) == 2)
        self.assertTrue(len(reg_b.multipliers) == 2)
        self.assertTrue(len(reg_b) == 2)
=======
        self.assertTrue(len(reg_b)==2)
>>>>>>> 183cda8e
        self.assertTrue(2*reg1(m) + reg2(m) == reg_b(m))
        reg_b.test()

        reg_c = reg1 + reg2/2
<<<<<<< HEAD
        self.assertTrue(len(reg_c.objfcts) == 2)
        self.assertTrue(len(reg_c.multipliers) == 2)
        self.assertTrue(len(reg_c) == 2)
=======
        self.assertTrue(len(reg_c)==2)
>>>>>>> 183cda8e
        self.assertTrue(reg1(m) + 0.5*reg2(m) == reg_c(m))
        reg_c.test()

if __name__ == '__main__':
    unittest.main()<|MERGE_RESOLUTION|>--- conflicted
+++ resolved
@@ -217,35 +217,17 @@
         reg2 = Regularization.Simple(mesh)
 
         reg_a = reg1 + reg2
-<<<<<<< HEAD
-        self.assertTrue(len(reg_a.objfcts) == 2)
-        self.assertTrue(len(reg_a.multipliers) == 2)
-        self.assertTrue(len(reg_a) == 2)
-=======
         self.assertTrue(len(reg_a)==2)
->>>>>>> 183cda8e
         self.assertTrue(reg1(m) + reg2(m) == reg_a(m))
         reg_a.test()
 
         reg_b = 2*reg1 + reg2
-<<<<<<< HEAD
-        self.assertTrue(len(reg_b.objfcts) == 2)
-        self.assertTrue(len(reg_b.multipliers) == 2)
-        self.assertTrue(len(reg_b) == 2)
-=======
         self.assertTrue(len(reg_b)==2)
->>>>>>> 183cda8e
         self.assertTrue(2*reg1(m) + reg2(m) == reg_b(m))
         reg_b.test()
 
         reg_c = reg1 + reg2/2
-<<<<<<< HEAD
-        self.assertTrue(len(reg_c.objfcts) == 2)
-        self.assertTrue(len(reg_c.multipliers) == 2)
-        self.assertTrue(len(reg_c) == 2)
-=======
         self.assertTrue(len(reg_c)==2)
->>>>>>> 183cda8e
         self.assertTrue(reg1(m) + 0.5*reg2(m) == reg_c(m))
         reg_c.test()
 
