from __future__ import print_function
from __future__ import absolute_import
from __future__ import division

import numpy as np
import unittest
from SimPEG.electromagnetics import natural_source as nsem
from scipy.constants import mu_0


TOLr = 5e-2
TOL = 1e-4
FLR = 1e-20  # "zero", so if residual below this --> pass regardless of order
CONDUCTIVITY = 1e1
MU = mu_0
freq = [1e-1, 2e-1]
addrandoms = True


<<<<<<< HEAD
def JvecAdjointTest(inputSetup, comp="All", freq=False, testLocations=False, testSingle=False):

    if testLocations:
        if testSingle:
            m, simulation = nsem.utils.test_utils.setupSimpegNSEM_tests_location_assign_list(
                inputSetup, [freq], comp=comp, singleFreq=False, singleList=True
            )
        else:
            m, simulation = nsem.utils.test_utils.setupSimpegNSEM_tests_location_assign_list(
                inputSetup, [freq], comp=comp, singleFreq=False
            )
            # print(simulation.)
    else:
        m, simulation = nsem.utils.test_utils.setupSimpegNSEM_PrimarySecondary(
            inputSetup, [freq], comp=comp, singleFreq=False
        )

    print("Using {0} solver for the simulation".format(simulation.Solver))
    print(
        "Adjoint test of eForm primary/secondary "
        "for {:s} comp at {:s}\n".format(comp, str(simulation.survey.freqs))
=======
def JvecAdjointTest(inputSetup, comp="All", freq=False):
    (M, freqs, sig, sigBG, rx_loc) = inputSetup
    survey, problem = nsem.utils.test_utils.setupSimpegNSEM_ePrimSec(
        inputSetup, comp=comp, singleFreq=freq
    )
    print("Using {0} solver for the problem".format(problem.solver))
    print(
        "Adjoint test of eForm primary/secondary "
        "for {:s} comp at {:s}\n".format(comp, str(survey.frequencies))
>>>>>>> ee03d4c8
    )

    u = simulation.fields(m)
    np.random.seed(1983)
    v = np.random.rand(simulation.survey.nD,)
    # print problem.PropMap.PropModel.nP
    w = np.random.rand(len(m),)
    # print(problem.Jvec(m, w, u))
    vJw = v.ravel().dot(simulation.Jvec(m, w, u))
    wJtv = w.ravel().dot(simulation.Jtvec(m, v, u))
    tol = np.max([TOL * (10 ** int(np.log10(np.abs(vJw)))), FLR])
    print(" vJw   wJtv  vJw - wJtv     tol    abs(vJw - wJtv) < tol")
    print(vJw, wJtv, vJw - wJtv, tol, np.abs(vJw - wJtv) < tol)
    return np.abs(vJw - wJtv) < tol


class NSEM_3D_AdjointTests(unittest.TestCase):

    # Test the adjoint of Jvec and Jtvec
    def test_JvecAdjoint_zxx(self):
        self.assertTrue(
            JvecAdjointTest(nsem.utils.test_utils.halfSpace(1e-2), "xx", 0.1)
        )

    def test_JvecAdjoint_zxy(self):
        self.assertTrue(
            JvecAdjointTest(nsem.utils.test_utils.halfSpace(1e-2), "xy", 0.1)
        )

    def test_JvecAdjoint_zyx(self):
        self.assertTrue(
            JvecAdjointTest(nsem.utils.test_utils.halfSpace(1e-2), "yx", 0.1)
        )

    def test_JvecAdjoint_zyy(self):
        self.assertTrue(
            JvecAdjointTest(nsem.utils.test_utils.halfSpace(1e-2), "yy", 0.1)
        )

    def test_JvecAdjoint_tzx(self):
        self.assertTrue(
            JvecAdjointTest(nsem.utils.test_utils.halfSpace(1e-2), "zx", 0.1)
        )

    def test_JvecAdjoint_tzy(self):
        self.assertTrue(
            JvecAdjointTest(nsem.utils.test_utils.halfSpace(1e-2), "zy", 0.1)
        )

    def test_JvecAdjoint_All(self):
        self.assertTrue(JvecAdjointTest(nsem.utils.test_utils.random(1e-2), "All", 0.1))

    def test_JvecAdjoint_Imp(self):
        self.assertTrue(JvecAdjointTest(nsem.utils.test_utils.random(1e-2), "Imp", 0.1))

    def test_JvecAdjoint_Res(self):
        self.assertTrue(JvecAdjointTest(nsem.utils.test_utils.random(1e-2), "Res", 0.1))

    # test location assign
    def test_JvecAdjoint_location_e_b(self):
        self.assertTrue(JvecAdjointTest(nsem.utils.test_utils.random(1e-2), "Res", 0.1, testLocations=True, testSingle=False))
    
    def test_JvecAdjoint_location_single(self):
        self.assertTrue(JvecAdjointTest(nsem.utils.test_utils.random(1e-2), "Res", 0.1, testLocations=True, testSingle=True))
    
    def test_JvecAdjoint_location_single_all(self):
        self.assertTrue(JvecAdjointTest(nsem.utils.test_utils.random(1e-2), "All", 0.1, testLocations=True, testSingle=True))

    def test_JvecAdjoint_location_single_imp(self):
        self.assertTrue(JvecAdjointTest(nsem.utils.test_utils.random(1e-2), "Imp", 0.1, testLocations=True, testSingle=True))

    def test_JvecAdjoint_location_single_tip(self):
        self.assertTrue(JvecAdjointTest(nsem.utils.test_utils.random(1e-2), "Tip", 0.1, testLocations=True, testSingle=True))



if __name__ == "__main__":
    unittest.main()<|MERGE_RESOLUTION|>--- conflicted
+++ resolved
@@ -17,16 +17,23 @@
 addrandoms = True
 
 
-<<<<<<< HEAD
-def JvecAdjointTest(inputSetup, comp="All", freq=False, testLocations=False, testSingle=False):
+def JvecAdjointTest(
+    inputSetup, comp="All", freq=False, testLocations=False, testSingle=False
+):
 
     if testLocations:
         if testSingle:
-            m, simulation = nsem.utils.test_utils.setupSimpegNSEM_tests_location_assign_list(
+            (
+                m,
+                simulation,
+            ) = nsem.utils.test_utils.setupSimpegNSEM_tests_location_assign_list(
                 inputSetup, [freq], comp=comp, singleFreq=False, singleList=True
             )
         else:
-            m, simulation = nsem.utils.test_utils.setupSimpegNSEM_tests_location_assign_list(
+            (
+                m,
+                simulation,
+            ) = nsem.utils.test_utils.setupSimpegNSEM_tests_location_assign_list(
                 inputSetup, [freq], comp=comp, singleFreq=False
             )
             # print(simulation.)
@@ -39,17 +46,6 @@
     print(
         "Adjoint test of eForm primary/secondary "
         "for {:s} comp at {:s}\n".format(comp, str(simulation.survey.freqs))
-=======
-def JvecAdjointTest(inputSetup, comp="All", freq=False):
-    (M, freqs, sig, sigBG, rx_loc) = inputSetup
-    survey, problem = nsem.utils.test_utils.setupSimpegNSEM_ePrimSec(
-        inputSetup, comp=comp, singleFreq=freq
-    )
-    print("Using {0} solver for the problem".format(problem.solver))
-    print(
-        "Adjoint test of eForm primary/secondary "
-        "for {:s} comp at {:s}\n".format(comp, str(survey.frequencies))
->>>>>>> ee03d4c8
     )
 
     u = simulation.fields(m)
@@ -110,20 +106,59 @@
 
     # test location assign
     def test_JvecAdjoint_location_e_b(self):
-        self.assertTrue(JvecAdjointTest(nsem.utils.test_utils.random(1e-2), "Res", 0.1, testLocations=True, testSingle=False))
-    
+        self.assertTrue(
+            JvecAdjointTest(
+                nsem.utils.test_utils.random(1e-2),
+                "Res",
+                0.1,
+                testLocations=True,
+                testSingle=False,
+            )
+        )
+
     def test_JvecAdjoint_location_single(self):
-        self.assertTrue(JvecAdjointTest(nsem.utils.test_utils.random(1e-2), "Res", 0.1, testLocations=True, testSingle=True))
-    
+        self.assertTrue(
+            JvecAdjointTest(
+                nsem.utils.test_utils.random(1e-2),
+                "Res",
+                0.1,
+                testLocations=True,
+                testSingle=True,
+            )
+        )
+
     def test_JvecAdjoint_location_single_all(self):
-        self.assertTrue(JvecAdjointTest(nsem.utils.test_utils.random(1e-2), "All", 0.1, testLocations=True, testSingle=True))
+        self.assertTrue(
+            JvecAdjointTest(
+                nsem.utils.test_utils.random(1e-2),
+                "All",
+                0.1,
+                testLocations=True,
+                testSingle=True,
+            )
+        )
 
     def test_JvecAdjoint_location_single_imp(self):
-        self.assertTrue(JvecAdjointTest(nsem.utils.test_utils.random(1e-2), "Imp", 0.1, testLocations=True, testSingle=True))
+        self.assertTrue(
+            JvecAdjointTest(
+                nsem.utils.test_utils.random(1e-2),
+                "Imp",
+                0.1,
+                testLocations=True,
+                testSingle=True,
+            )
+        )
 
     def test_JvecAdjoint_location_single_tip(self):
-        self.assertTrue(JvecAdjointTest(nsem.utils.test_utils.random(1e-2), "Tip", 0.1, testLocations=True, testSingle=True))
-
+        self.assertTrue(
+            JvecAdjointTest(
+                nsem.utils.test_utils.random(1e-2),
+                "Tip",
+                0.1,
+                testLocations=True,
+                testSingle=True,
+            )
+        )
 
 
 if __name__ == "__main__":
