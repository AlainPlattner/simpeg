from __future__ import print_function
from __future__ import absolute_import
from __future__ import division

<<<<<<< HEAD
from glob import glob
import numpy as np
import SimPEG as simpeg
=======
>>>>>>> d7281265
import unittest
import numpy as np
from scipy.constants import mu_0

import SimPEG as simpeg
from SimPEG.EM import NSEM

TOL = 1e-4
FLR = 1e-20 # "zero", so if residual below this --> pass regardless of order
CONDUCTIVITY = 1e1
MU = mu_0

# Test the Jvec derivative
def DerivJvecTest(halfspace_value, freq=False, expMap=True):

    survey, sig, sigBG, mesh = NSEM.Utils.testUtils.setup1DSurvey(halfspace_value,False,structure=True)
    problem = NSEM.Problem1D_ePrimSec(mesh, sigmaPrimary=sigBG, sigmaMap=simpeg.Maps.IdentityMap(mesh))
    problem.pair(survey)
    print('Using {0} solver for the problem'.format(problem.Solver))
    print('Derivative test of Jvec for eForm primary/secondary for 1d comp from {0} to {1} Hz\n'.format(survey.freqs[0],survey.freqs[-1]))
    # problem.mapping = simpeg.Maps.ExpMap(problem.mesh)
    # problem.sigmaPrimary = np.log(sigBG)

    x0 = sigBG
    # cond = sig[0]
    # x0 = np.log(np.ones(problem.mesh.nC)*halfspace_value)
    # problem.sigmaPrimary = x0
    np.random.seed(1983)
    # if True:
    #     x0  = x0 + np.random.randn(problem.mesh.nC)*halfspace_value*1e-1
    survey = problem.survey
    def fun(x):
        return survey.dpred(x), lambda x: problem.Jvec(x0, x)
    return simpeg.Tests.checkDerivative(fun, x0, num=4, plotIt=False, eps=FLR)

def DerivProjfieldsTest(inputSetup,comp='All',freq=False):

    survey, problem = NSEM.Utils.testUtils.setupSimpegNSEM_ePrimSec(inputSetup,comp,freq)
    print('Derivative test of data projection for eFormulation primary/secondary\n')
    # problem.mapping = simpeg.Maps.ExpMap(problem.mesh)
    # Initate things for the derivs Test
    src = survey.srcList[0]
    np.random.seed(1983)
    u0x = np.random.randn(survey.mesh.nE)+np.random.randn(survey.mesh.nE)*1j
    u0y = np.random.randn(survey.mesh.nE)+np.random.randn(survey.mesh.nE)*1j
    u0 = np.vstack((simpeg.mkvc(u0x,2),simpeg.mkvc(u0y,2)))
    f0 = problem.fieldsPair(survey.mesh,survey)
    # u0 = np.hstack((simpeg.mkvc(u0_px,2),simpeg.mkvc(u0_py,2)))
    f0[src,'e_pxSolution'] =  u0[:len(u0)/2]#u0x
    f0[src,'e_pySolution'] = u0[len(u0)/2::]#u0y

    def fun(u):
        f = problem.fieldsPair(survey.mesh,survey)
        f[src,'e_pxSolution'] = u[:len(u)/2]
        f[src,'e_pySolution'] = u[len(u)/2::]
        return rx.eval(src,survey.mesh,f), lambda t: rx.evalDeriv(src,survey.mesh,f0,simpeg.mkvc(t,2))

    return simpeg.Tests.checkDerivative(fun, u0, num=4, plotIt=False, eps=FLR)



class NSEM_DerivTests(unittest.TestCase):

    def setUp(self):
        pass

    def test_derivJvec_Z1dr(self):self.assertTrue(DerivJvecTest(1e-2))
    def test_derivJvec_Z1di(self):self.assertTrue(DerivJvecTest(1e-2))

if __name__ == '__main__':
    unittest.main()<|MERGE_RESOLUTION|>--- conflicted
+++ resolved
@@ -2,12 +2,6 @@
 from __future__ import absolute_import
 from __future__ import division
 
-<<<<<<< HEAD
-from glob import glob
-import numpy as np
-import SimPEG as simpeg
-=======
->>>>>>> d7281265
 import unittest
 import numpy as np
 from scipy.constants import mu_0
