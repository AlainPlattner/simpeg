--- conflicted
+++ resolved
@@ -1,22 +1,14 @@
 from __future__ import print_function
-<<<<<<< HEAD
-=======
 from . import Utils
 from . import Props
 from . import DataMisfit
 from . import Regularization
 from . import ObjectiveFunction
->>>>>>> adb71420
 
 import properties
 import numpy as np
 import scipy.sparse as sp
 import gc
-
-from . import Utils
-from . import Props
-from . import DataMisfit
-from . import Regularization
 
 
 class BaseInvProblem(Props.BaseSimPEG):
