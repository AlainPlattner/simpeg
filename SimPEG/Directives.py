--- conflicted
+++ resolved
@@ -306,21 +306,12 @@
             else:
                 self.reg.eps_p = self.eps[0]
 
-<<<<<<< HEAD
             if getattr(self, 'eps', None) is None:
-=======
-            if getattr(self, 'reg.eps', None) is None:
->>>>>>> 4490a7c2
+
                 self.reg.eps_q = np.percentile(np.abs(self.reg.regmesh.cellDiffxStencil*(self.reg.mapping * self.invProb.curModel)),self.prctile)
             else:
                 self.reg.eps_q = self.eps[1]
 
-<<<<<<< HEAD
-=======
-            print "L[p qx qy qz]-norm : " + str(self.reg.norms)
-            print "eps_p: " + str(self.reg.eps_p) + " eps_q: " + str(self.reg.eps_q)
-
->>>>>>> 4490a7c2
             self.reg.norms = self.norms
             self.coolingFactor = 1.
             self.coolingRate = 1
