--- conflicted
+++ resolved
@@ -505,12 +505,8 @@
         if fname is not None:
             fig.savefig(fname, dpi=dpi)
 
-<<<<<<< HEAD
+
 class SaveOutputDataModelFinish(SaveEveryIteration):
-=======
-
-class SaveOutputDictEveryIteration(SaveEveryIteration):
->>>>>>> b651cd83
     """
         Saves predicted models and data numpy vectors 
     """
@@ -522,52 +518,14 @@
 
         # Initialize the output dict
         # Save the data.
-<<<<<<< HEAD
         self.outDict[self.opt.iter] = dict(
             m=self.invProb.model, dpred=self.invProb.dpred)
-=======
-        outDict['iter'] = self.opt.iter
-        outDict['beta'] = self.invProb.beta
-        outDict['phi_d'] = self.invProb.phi_d
-        outDict['phi_m'] = self.invProb.phi_m
-
-        phi_s, phi_x, phi_y, phi_z = 0, 0, 0, 0
-        for reg in self.reg.objfcts:
-            phi_s += (
-                reg.objfcts[0](self.invProb.model) * reg.alpha_s
-            )
-            phi_x += (
-                reg.objfcts[1](self.invProb.model) * reg.alpha_x
-            )
-            if reg.regmesh.dim > 1:
-                phi_y += (
-                    reg.objfcts[2](self.invProb.model) * reg.alpha_y
-                )
-
-            if reg.regmesh.dim > 2:
-                phi_z += (
-                    reg.objfcts[3](self.invProb.model) * reg.alpha_z
-                )
-
-        outDict['phi_ms'] = phi_s
-        outDict['phi_mx'] = phi_x
-        outDict['phi_my'] = phi_y
-        outDict['phi_mz'] = phi_z
-        outDict['f'] = self.opt.f
-        outDict['m'] = self.invProb.model
-        outDict['dpred'] = self.invProb.dpred
->>>>>>> b651cd83
 
     def finish(self):
         # Save the file as a npz
-<<<<<<< HEAD
         np.savez('{:s}_dpred_models'.format(
             self.fileName), self.outDict)
- 
-=======
-        np.savez('{:03d}-{:s}'.format(self.opt.iter, self.fileName), outDict)
-
->>>>>>> b651cd83
+
 
 class Update_IRLS(InversionDirective):
 
