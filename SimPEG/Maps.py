--- conflicted
+++ resolved
@@ -662,11 +662,7 @@
         super(LinearMap, self).__init__(mesh=mesh, nP=nP, **kwargs)
 
     def _transform(self, m):
-<<<<<<< HEAD
-        return self.a*(Utils.mkvc(m))+self.b
-=======
         return self.a * (Utils.mkvc(m)) + self.b
->>>>>>> 1e5f7cd2
 
     def inverse(self, D):
         """
@@ -682,11 +678,7 @@
                 m = \log{\sigma}
 
         """
-<<<<<<< HEAD
-        return (Utils.mkvc(D)-self.b)/self.a
-=======
         return (Utils.mkvc(D) - self.b) / self.a
->>>>>>> 1e5f7cd2
 
     def deriv(self, m, v=None):
         """
@@ -716,10 +708,7 @@
             return deriv * v
         return deriv
 
-<<<<<<< HEAD
-=======
-
->>>>>>> 1e5f7cd2
+
 class ExpMap(IdentityMap):
     """
         Electrical conductivity varies over many orders of magnitude, so it is
