--- conflicted
+++ resolved
@@ -11,7 +11,6 @@
 from six import integer_types
 
 
-
 class IdentityMap(object):
     """
         SimPEG Map
@@ -21,12 +20,7 @@
         Utils.setKwargs(self, **kwargs)
 
         if nP is not None:
-<<<<<<< HEAD
             assert type(nP) in integer_types, ' Number of parameters must be an integer.'
-=======
-            assert type(nP) in [int, long], 'Number of parameters '
-            'must be an integer.'
->>>>>>> 20b324f0
 
         self.mesh = mesh
         self._nP = nP
@@ -131,7 +125,7 @@
             :return: passed the test?
 
         """
-        print 'Testing %s' % str(self)
+        print('Testing {0!s}'.format(self))
         if m is None:
             m = abs(np.random.rand(self.nP))
         if 'plotIt' not in kwargs:
@@ -283,7 +277,6 @@
         return deriv
 
 
-
 class ReciprocalMap(IdentityMap):
     """
         Reciprocal mapping. For example, electrical resistivity and
@@ -297,24 +290,15 @@
     def _transform(self, m):
         return 1.0 / Utils.mkvc(m)
 
-<<<<<<< HEAD
-    def inverse(self, m):
-        return 1.0 / Utils.mkvc(m)
-=======
     def inverse(self, D):
         return 1.0 / Utils.mkvc(D)
->>>>>>> 20b324f0
 
     def deriv(self, m, v=None):
         # TODO: if this is a tensor, you might have a problem.
-<<<<<<< HEAD
-        return Utils.sdiag(-Utils.mkvc(m)**(-2))
-=======
         deriv = Utils.sdiag(- Utils.mkvc(m)**(-2))
         if v is not None:
             return deriv * v
         return deriv
->>>>>>> 20b324f0
 
 
 class LogMap(IdentityMap):
@@ -348,11 +332,7 @@
     def deriv(self, m, v=None):
         mod = Utils.mkvc(m)
         deriv = np.zeros(mod.shape)
-<<<<<<< HEAD
-        tol = 1e-16   # zero
-=======
         tol = 1e-16 # zero
->>>>>>> 20b324f0
         ind = np.greater_equal(np.abs(mod), tol)
         deriv[ind] = 1.0/mod[ind]
         if v is not None:
@@ -371,11 +351,7 @@
     full model space.
     """
 
-<<<<<<< HEAD
-    def __init__(self,mesh,**kwargs):
-=======
     def __init__(self, mesh, **kwargs):
->>>>>>> 20b324f0
         IdentityMap.__init__(self, mesh, **kwargs)
 
     @property
@@ -1170,9 +1146,6 @@
                                            (1.+(alpha*f)**2) / np.pi)*fderiv
         else:
             raise(Exception("Not Implemented for Y and Z, your turn :)"))
-<<<<<<< HEAD
-        return sp.csr_matrix(np.c_[g1,g2,g3])
-=======
 
         if v is not None:
             return sp.csr_matrix(np.c_[g1, g2, g3]) * v
@@ -1191,4 +1164,3 @@
             FutureWarning)
         ParametricSplineMap.__init__(self, mesh, pts, ptsv, order, logSigma,
                                      normal)
->>>>>>> 20b324f0
