from __future__ import print_function

import numpy as np
import scipy.sparse as sp
import warnings
import properties
from scipy.stats import multivariate_normal
from scipy.special import logsumexp
import copy
from .Utils import (
    speye, setKwargs, sdiag, mkvc, timeIt,
    Identity, Zero, order_clusters_GM_weight,
    ComputeConstantTerm
)
from . import Maps
from . import ObjectiveFunction
from . import Props

__all__ = [
    'SimpleSmall', 'SimpleSmoothDeriv', 'Simple',
    'Small', 'SmoothDeriv', 'SmoothDeriv2', 'Tikhonov',
    'SparseSmall', 'SparseDeriv', 'Sparse',
]


###############################################################################
#                                                                             #
#                             Regularization Mesh                             #
#                                                                             #
###############################################################################

class RegularizationMesh(Props.BaseSimPEG):
    """
    **Regularization Mesh**

    This contains the operators used in the regularization. Note that these
    are not necessarily true differential operators, but are constructed from
    a SimPEG Mesh.

    :param BaseMesh mesh: problem mesh
    :param numpy.array indActive: bool array, size nC, that is True where we have active cells. Used to reduce the operators so we regularize only on active cells

    """

    regularization_type = None  # or 'Simple', 'Sparse' or 'Tikhonov'

    def __init__(self, mesh, **kwargs):
        self.mesh = mesh
        setKwargs(self, **kwargs)

    indActive = properties.Array("active indices in mesh", dtype=[bool, int])

    @properties.validator('indActive')
    def _cast_to_bool(self, change):
        value = change['value']
        if value is not None:
            if value.dtype != 'bool':  # cast it to a bool otherwise
                tmp = value
                value = np.zeros(self.mesh.nC, dtype=bool)
                value[tmp] = True
                change['value'] = value

    @property
    def vol(self):
        """
        reduced volume vector

        :rtype: numpy.array
        :return: reduced cell volume
        """
        if getattr(self, '_vol', None) is None:
            self._vol = self.Pac.T * self.mesh.vol
        return self._vol

    @property
    def nC(self):
        """
        reduced number of cells

        :rtype: int
        :return: number of cells being regularized
        """
        if self.indActive is not None:
            return int(self.indActive.sum())
        return self.mesh.nC

    @property
    def dim(self):
        """
        dimension of regularization mesh (1D, 2D, 3D)

        :rtype: int
        :return: dimension
        """
        if getattr(self, '_dim', None) is None:
            self._dim = self.mesh.dim
        return self._dim

    @property
    def Pac(self):
        """
        projection matrix that takes from the reduced space of active cells to
        full modelling space (ie. nC x nindActive)

        :rtype: scipy.sparse.csr_matrix
        :return: active cell projection matrix
        """
        if getattr(self, '_Pac', None) is None:
            if self.indActive is None:
                self._Pac = speye(self.mesh.nC)
            else:
                self._Pac = speye(self.mesh.nC)[:, self.indActive]
        return self._Pac

    @property
    def Pafx(self):
        """
        projection matrix that takes from the reduced space of active x-faces
        to full modelling space (ie. nFx x nindActive_Fx )

        :rtype: scipy.sparse.csr_matrix
        :return: active face-x projection matrix
        """
        if getattr(self, '_Pafx', None) is None:
            if self.indActive is None:
                self._Pafx = speye(self.mesh.nFx)
            else:
                # if getattr(self.mesh, 'aveCC2Fx', None) is not None:
                if self.mesh._meshType == "TREE":
                    if self.regularization_type == "Tikhonov":
                        indActive_Fx = (
                            (self.mesh.aveFx2CC.T * self.indActive) >= 1
                        )
                        self._Pafx = (
                            speye(self.mesh.nFx)[:, indActive_Fx]
                        )
                    else:
                        indActive_Fx = (
                            (self.mesh.aveCC2Fx() * self.indActive) >= 1
                        )
                        self._Pafx = (
                            speye(self.mesh.ntFx)[:, indActive_Fx]
                        )
                else:
                    indActive_Fx = self.mesh.aveFx2CC.T * self.indActive >= 1

                    self._Pafx = speye(self.mesh.nFx)[:, indActive_Fx]
        return self._Pafx

    @property
    def Pafy(self):
        """
        projection matrix that takes from the reduced space of active y-faces
        to full modelling space (ie. nFy x nindActive_Fy )

        :rtype: scipy.sparse.csr_matrix
        :return: active face-y projection matrix
        """
        if getattr(self, '_Pafy', None) is None:
            if self.indActive is None:
                self._Pafy = speye(self.mesh.nFy)
            else:
                # if getattr(self.mesh, 'aveCC2Fy', None) is not None:
                if self.mesh._meshType == "TREE":
                    if self.regularization_type == "Tikhonov":
                        print("Use Tikhonov")
                        indActive_Fy = (
                            (self.mesh.aveFy2CC.T * self.indActive) >= 1
                        )
                        self._Pafy = (
                            speye(self.mesh.nFy)[:, indActive_Fy]
                        )
                    else:
                        print("Use Simple")
                        indActive_Fy = (
                            (self.mesh.aveCC2Fy() * self.indActive) >= 1
                        )
                        self._Pafy = (
                            speye(self.mesh.ntFy)[:, indActive_Fy]
                        )
                else:
                    indActive_Fy = (self.mesh.aveFy2CC.T * self.indActive) >= 1
                    self._Pafy = speye(self.mesh.nFy)[:, indActive_Fy]
        return self._Pafy

    @property
    def Pafz(self):
        """
        projection matrix that takes from the reduced space of active z-faces
        to full modelling space (ie. nFz x nindActive_Fz )

        :rtype: scipy.sparse.csr_matrix
        :return: active face-z projection matrix
        """
        if getattr(self, '_Pafz', None) is None:
            if self.indActive is None:
                self._Pafz = speye(self.mesh.nFz)
            else:
                # if getattr(self.mesh, 'aveCC2Fz', None) is not None:
                if self.mesh._meshType == "TREE":
                    if self.regularization_type == "Tikhonov":
                        indActive_Fz = (
                            (self.mesh.aveFz2CC.T * self.indActive) >= 1
                        )
                        self._Pafz = (
                            speye(self.mesh.nFz)[:, indActive_Fz]
                        )
                    else:
                        indActive_Fz = (
                            (self.mesh.aveCC2Fz() * self.indActive) >= 1
                        )
                        self._Pafz = (
                            speye(self.mesh.ntFz)[:, indActive_Fz]
                        )
                else:
                    indActive_Fz = (self.mesh.aveFz2CC.T * self.indActive) >= 1
                    self._Pafz = speye(self.mesh.nFz)[:, indActive_Fz]
        return self._Pafz

    @property
    def aveFx2CC(self):
        """
        averaging from active cell centers to active x-faces

        :rtype: scipy.sparse.csr_matrix
        :return: averaging from active cell centers to active x-faces
        """
        if getattr(self, '_aveFx2CC', None) is None:
            self._aveFx2CC = self.Pac.T * self.mesh.aveFx2CC * self.Pafx
        return self._aveFx2CC

    @property
    def aveCC2Fx(self):
        """
        averaging from active x-faces to active cell centers

        :rtype: scipy.sparse.csr_matrix
        :return: averaging matrix from active x-faces to active cell centers
        """
        if getattr(self, '_aveCC2Fx', None) is None:

            # if getattr(self.mesh, 'aveCC2Fx', None) is not None:
            if self.mesh._meshType == "TREE":
                if self.regularization_type == "Tikhonov":
                    self._aveCC2Fx = (
                        sdiag(1. / (self.aveFx2CC.T).sum(1)) *
                        self.aveFx2CC.T
                    )
                else:
                    self._aveCC2Fx = (
                        self.Pafx.T * self.mesh.aveCC2Fx() * self.Pac
                    )
            else:
                self._aveCC2Fx = (
                    sdiag(1. / (self.aveFx2CC.T).sum(1)) *
                    self.aveFx2CC.T
                )
        return self._aveCC2Fx

    @property
    def aveFy2CC(self):
        """
        averaging from active cell centers to active y-faces

        :rtype: scipy.sparse.csr_matrix
        :return: averaging from active cell centers to active y-faces
        """
        if getattr(self, '_aveFy2CC', None) is None:
            self._aveFy2CC = self.Pac.T * self.mesh.aveFy2CC * self.Pafy
        return self._aveFy2CC

    @property
    def aveCC2Fy(self):
        """
        averaging from active y-faces to active cell centers

        :rtype: scipy.sparse.csr_matrix
        :return: averaging matrix from active y-faces to active cell centers
        """
        if getattr(self, '_aveCC2Fy', None) is None:
            # if getattr(self.mesh, 'aveCC2Fy', None) is not None:
            if self.mesh._meshType == "TREE":
                if self.regularization_type == "Tikhonov":
                    self._aveCC2Fy = (
                        sdiag(1. / (self.aveFy2CC.T).sum(1)) *
                        self.aveFy2CC.T
                    )
                else:
                    self._aveCC2Fy = (
                        self.Pafy.T * self.mesh.aveCC2Fy() * self.Pac
                    )
            else:
                self._aveCC2Fy = (
                    sdiag(1. / (self.aveFy2CC.T).sum(1)) *
                    self.aveFy2CC.T
                )
        return self._aveCC2Fy

    @property
    def aveFz2CC(self):
        """
        averaging from active cell centers to active z-faces

        :rtype: scipy.sparse.csr_matrix
        :return: averaging from active cell centers to active z-faces
        """
        if getattr(self, '_aveFz2CC', None) is None:
            self._aveFz2CC = self.Pac.T * self.mesh.aveFz2CC * self.Pafz
        return self._aveFz2CC

    @property
    def aveCC2Fz(self):
        """
        averaging from active z-faces to active cell centers

        :rtype: scipy.sparse.csr_matrix
        :return: averaging matrix from active z-faces to active cell centers
        """
        if getattr(self, '_aveCC2Fz', None) is None:
            # if getattr(self.mesh, 'aveCC2Fz', None) is not None:
            if self.mesh._meshType == "TREE":
                if self.regularization_type == "Tikhonov":
                    self._aveCC2Fz = (
                        sdiag(1. / (self.aveFz2CC.T).sum(1)) *
                        self.aveFz2CC.T
                    )
                else:
                    self._aveCC2Fz = (
                        self.Pafz.T * self.mesh.aveCC2Fz() * self.Pac
                    )
            else:
                self._aveCC2Fz = (
                    sdiag(1. / (self.aveFz2CC.T).sum(1)) *
                    self.aveFz2CC.T
                )
        return self._aveCC2Fz

    @property
    def cellDiffx(self):
        """
        cell centered difference in the x-direction

        :rtype: scipy.sparse.csr_matrix
        :return: differencing matrix for active cells in the x-direction
        """
        if getattr(self, '_cellDiffx', None) is None:
            self._cellDiffx = self.Pafx.T * self.mesh.cellGradx * self.Pac
        return self._cellDiffx

    @property
    def cellDiffy(self):
        """
        cell centered difference in the y-direction

        :rtype: scipy.sparse.csr_matrix
        :return: differencing matrix for active cells in the y-direction
        """
        if getattr(self, '_cellDiffy', None) is None:
            self._cellDiffy = self.Pafy.T * self.mesh.cellGrady * self.Pac
        return self._cellDiffy

    @property
    def cellDiffz(self):
        """
        cell centered difference in the z-direction

        :rtype: scipy.sparse.csr_matrix
        :return: differencing matrix for active cells in the z-direction
        """
        if getattr(self, '_cellDiffz', None) is None:
            self._cellDiffz = self.Pafz.T * self.mesh.cellGradz * self.Pac
        return self._cellDiffz

    @property
    def faceDiffx(self):
        """
        x-face differences

        :rtype: scipy.sparse.csr_matrix
        :return: differencing matrix for active faces in the x-direction
        """
        if getattr(self, '_faceDiffx', None) is None:
            self._faceDiffx = self.Pac.T * self.mesh.faceDivx * self.Pafx
        return self._faceDiffx

    @property
    def faceDiffy(self):
        """
        y-face differences

        :rtype: scipy.sparse.csr_matrix
        :return: differencing matrix for active faces in the y-direction
        """
        if getattr(self, '_faceDiffy', None) is None:
            self._faceDiffy = self.Pac.T * self.mesh.faceDivy * self.Pafy
        return self._faceDiffy

    @property
    def faceDiffz(self):
        """
        z-face differences

        :rtype: scipy.sparse.csr_matrix
        :return: differencing matrix for active faces in the z-direction
        """
        if getattr(self, '_faceDiffz', None) is None:
            self._faceDiffz = self.Pac.T * self.mesh.faceDivz * self.Pafz
        return self._faceDiffz

    @property
    def cellDiffxStencil(self):
        """
        cell centered difference stencil (no cell lengths include) in the
        x-direction

        :rtype: scipy.sparse.csr_matrix
        :return: differencing matrix for active cells in the x-direction
        """
        if getattr(self, '_cellDiffxStencil', None) is None:

            self._cellDiffxStencil = (
                self.Pafx.T * self.mesh._cellGradxStencil * self.Pac
            )
        return self._cellDiffxStencil

    @property
    def cellDiffyStencil(self):
        """
        cell centered difference stencil (no cell lengths include) in the
        y-direction

        :rtype: scipy.sparse.csr_matrix
        :return: differencing matrix for active cells in the y-direction
        """
        if self.dim < 2:
            return None
        if getattr(self, '_cellDiffyStencil', None) is None:

            self._cellDiffyStencil = (
                self.Pafy.T * self.mesh._cellGradyStencil * self.Pac
            )
        return self._cellDiffyStencil

    @property
    def cellDiffzStencil(self):
        """
        cell centered difference stencil (no cell lengths include) in the
        y-direction

        :rtype: scipy.sparse.csr_matrix
        :return: differencing matrix for active cells in the y-direction
        """
        if self.dim < 3:
            return None
        if getattr(self, '_cellDiffzStencil', None) is None:

            self._cellDiffzStencil = (
                self.Pafz.T * self.mesh._cellGradzStencil * self.Pac
            )
        return self._cellDiffzStencil


###############################################################################
#                                                                             #
#                          Base Regularization                                #
#                                                                             #
###############################################################################

class BaseRegularization(ObjectiveFunction.BaseObjectiveFunction):
    """
    Base class for regularization. Inherit this for building your own
    regularization. The base regularization assumes a weighted l2 style of
    regularization. However, if you wish to employ a different norm, the
    methods :meth:`__call__`, :meth:`deriv` and :meth:`deriv2` can be
    over-written

    :param BaseMesh mesh: SimPEG mesh

    """

    def __init__(self, mesh=None, **kwargs):
        super(BaseRegularization, self).__init__()
        self.regmesh = RegularizationMesh(mesh)
        if "indActive" in kwargs.keys():
            indActive = kwargs.pop("indActive")
            self.regmesh.indActive = indActive
        setKwargs(self, **kwargs)

    counter = None

    # Properties
    mref = Props.Array(
        "reference model"
    )
    indActive = properties.Array(
        "indices of active cells in the mesh", dtype=(bool, int)
    )
    cell_weights = properties.Array(
        "regularization weights applied at cell centers", dtype=float
    )
    regmesh = properties.Instance(
        "regularization mesh", RegularizationMesh, required=True
    )
    mapping = properties.Instance(
        "mapping which is applied to model in the regularization",
        Maps.IdentityMap, default=Maps.IdentityMap()
    )

    # Observers and Validators
    @properties.validator('indActive')
    def _cast_to_bool(self, change):
        value = change['value']
        if value is not None:
            if value.dtype != 'bool':  # cast it to a bool otherwise
                tmp = value
                value = np.zeros(self.regmesh.nC, dtype=bool)
                value[tmp] = True
                change['value'] = value

        # update regmesh indActive
        if getattr(self, 'regmesh', None) is not None:
            self.regmesh.indActive = mkvc(value)

    @properties.observer('indActive')
    def _update_regmesh_indActive(self, change):
        # update regmesh indActive
        if getattr(self, 'regmesh', None) is not None:
            self.regmesh.indActive = change['value']

    @properties.validator('cell_weights')
    def _validate_cell_weights(self, change):
        if change['value'] is not None:
            # todo: residual size? we need to know the expected end shape
            if self._nC_residual != '*':
                assert len(change['value']) == self._nC_residual, (
                    'cell_weights must be length {} not {}'.format(
                        self._nC_residual, len(change['value'])
                    )
                )

    # Other properties and methods
    @property
    def nP(self):
        """
        number of model parameters
        """
        if getattr(self.mapping, 'nP') != '*':
            return self.mapping.nP
        elif getattr(self.regmesh, 'nC') != '*':
            return self.regmesh.nC
        else:
            return '*'

    @property
    def _nC_residual(self):
        """
        Shape of the residual
        """

        nC = getattr(self.regmesh, 'nC', None)
        mapping = getattr(self, 'mapping', None)

        if nC != '*' and nC is not None:
            return self.regmesh.nC
        elif mapping is not None and mapping.shape[0] != '*':
            return self.mapping.shape[0]
        else:
            return self.nP

    def _delta_m(self, m):
        if self.mref is None:
            return m
        return (-self.mref + m)  # in case self.mref is Zero, returns type m

    @timeIt
    def __call__(self, m):
        """
        We use a weighted 2-norm objective function

        .. math::

            r(m) = \\frac{1}{2}
        """
        r = self.W * (self.mapping * (self._delta_m(m)))
        return 0.5 * r.dot(r)

    @timeIt
    def deriv(self, m):
        """

        The regularization is:

        .. math::

            R(m) = \\frac{1}{2}\mathbf{(m-m_\\text{ref})^\\top W^\\top
                   W(m-m_\\text{ref})}

        So the derivative is straight forward:

        .. math::

            R(m) = \mathbf{W^\\top W (m-m_\\text{ref})}

        """

        mD = self.mapping.deriv(self._delta_m(m))
        r = self.W * (self.mapping * (self._delta_m(m)))
        return mD.T * (self.W.T * r)

    @timeIt
    def deriv2(self, m, v=None):
        """
        Second derivative

        :param numpy.array m: geophysical model
        :param numpy.array v: vector to multiply
        :rtype: scipy.sparse.csr_matrix
        :return: WtW, or if v is supplied WtW*v (numpy.ndarray)

        The regularization is:

        .. math::

            R(m) = \\frac{1}{2}\mathbf{(m-m_\\text{ref})^\\top W^\\top
            W(m-m_\\text{ref})}

        So the second derivative is straight forward:

        .. math::

            R(m) = \mathbf{W^\\top W}

        """
        mD = self.mapping.deriv(self._delta_m(m))
        if v is None:
            return mD.T * self.W.T * self.W * mD

        return mD.T * (self.W.T * (self.W * (mD * v)))


###############################################################################
#                                                                             #
#                        Base Combo Regularization                            #
#                                                                             #
###############################################################################

class SimpleComboRegularization(ObjectiveFunction.ComboObjectiveFunction):

    def __init__(
        self, mesh, objfcts=[], **kwargs
    ):

        super(SimpleComboRegularization, self).__init__(
            objfcts=objfcts, multipliers=None
        )
        self.regmesh = RegularizationMesh(mesh)
        if "indActive" in kwargs.keys():
            indActive = kwargs.pop("indActive")
            self.regmesh.indActive = indActive
        setKwargs(self, **kwargs)

        # link these attributes
        linkattrs = [
            'regmesh', 'indActive',
        ]

        for attr in linkattrs:
            val = getattr(self, attr)
            if val is not None:
                [setattr(fct, attr, val) for fct in self.objfcts]

    # Properties
    alpha_s = Props.Float("smallness weight")
    alpha_x = Props.Float("weight for the first x-derivative")
    alpha_y = Props.Float("weight for the first y-derivative")
    alpha_z = Props.Float("weight for the first z-derivative")
    alpha_xx = Props.Float("weight for the second x-derivative")
    alpha_yy = Props.Float("weight for the second y-derivative")
    alpha_zz = Props.Float("weight for the second z-derivative")

    counter = None

    mref = Props.Array(
        "reference model"
    )
    mrefInSmooth = properties.Bool(
        "include mref in the smoothness calculation?", default=False
    )
    indActive = properties.Array(
        "indices of active cells in the mesh", dtype=(bool, int)
    )
    cell_weights = properties.Array(
        "regularization weights applied at cell centers", dtype=float
    )
    regmesh = properties.Instance(
        "regularization mesh", RegularizationMesh, required=True
    )
    mapping = properties.Instance(
        "mapping which is applied to model in the regularization",
        Maps.IdentityMap, default=Maps.IdentityMap()
    )

    # Other properties and methods
    @property
    def nP(self):
        """
        number of model parameters
        """
        if getattr(self.mapping, 'nP') != '*':
            return self.mapping.nP
        elif getattr(self.regmesh, 'nC') != '*':
            return self.regmesh.nC
        else:
            return '*'

    @property
    def _nC_residual(self):
        """
        Shape of the residual
        """
        nC = getattr(self.regmesh, 'nC', None)
        mapping = getattr(self, 'mapping', None)

        if nC != '*' and nC is not None:
            return self.regmesh.nC
        elif mapping is not None and mapping.shape[0] != '*':
            return self.mapping.shape[0]
        else:
            return self.nP

    def _delta_m(self, m):
        if self.mref is None:
            return m
        return (-self.mref + m)  # in case self.mref is Zero, returns type m

    @property
    def multipliers(self):
        """
        Factors that multiply the objective functions that are summed together
        to build to composite regularization
        """
        return [
            getattr(
                self, '{alpha}'.format(alpha=objfct._multiplier_pair)
            ) for objfct in self.objfcts
        ]

    # Observers and Validators
    @properties.validator('indActive')
    def _cast_to_bool(self, change):
        value = change['value']
        if value is not None:
            if value.dtype != 'bool':  # cast it to a bool otherwise
                tmp = value
                value = np.zeros(self.regmesh.nC, dtype=bool)
                value[tmp] = True
                change['value'] = value

        # update regmesh indActive
        if getattr(self, 'regmesh', None) is not None:
            self.regmesh.indActive = mkvc(value)

    @properties.observer('indActive')
    def _update_regmesh_indActive(self, change):
        # update regmesh indActive
        if getattr(self, 'regmesh', None) is not None:
            self.regmesh.indActive = change['value']

    @properties.observer('mref')
    def _mirror_mref_to_objfctlist(self, change):
        for fct in self.objfcts:
            if getattr(fct, 'mrefInSmooth', None) is not None:
                if self.mrefInSmooth is False:
                    fct.mref = Zero()
                else:
                    fct.mref = change['value']
            else:
                fct.mref = change['value']

    @properties.observer('mrefInSmooth')
    def _mirror_mrefInSmooth_to_objfctlist(self, change):
        for fct in self.objfcts:
            if getattr(fct, 'mrefInSmooth', None) is not None:
                fct.mrefInSmooth = change['value']

    @properties.observer('indActive')
    def _mirror_indActive_to_objfctlist(self, change):
        value = change['value']
        if value is not None:
            if value.dtype != 'bool':
                tmp = value
                value = np.zeros(self.mesh.nC, dtype=bool)
                value[tmp] = True
                change['value'] = value

        if getattr(self, 'regmesh', None) is not None:
            self.regmesh.indActive = value

        for fct in self.objfcts:
            fct.indActive = value


class BaseComboRegularization(SimpleComboRegularization):

    def __init__(
        self, mesh, objfcts=[], **kwargs
    ):

        super(BaseComboRegularization, self).__init__(
            mesh=mesh, objfcts=objfcts, **kwargs
        )

        # link these attributes
        linkattrs = [
            'regmesh', 'indActive', 'cell_weights', 'mapping'
        ]

        for attr in linkattrs:
            val = getattr(self, attr)
            if val is not None:
                [setattr(fct, attr, val) for fct in self.objfcts]

    @properties.observer('mapping')
    def _mirror_mapping_to_objfctlist(self, change):
        for fct in self.objfcts:
            fct.mapping = change['value']

    @properties.validator('cell_weights')
    def _validate_cell_weights(self, change):
        if change['value'] is not None:
            # todo: residual size? we need to know the expected end shape
            if self._nC_residual != '*':
                assert len(change['value']) == self._nC_residual, (
                    'cell_weights must be length {} not {}'.format(
                        self._nC_residual, len(change['value'])
                    )
                )

    @properties.observer('cell_weights')
    def _mirror_cell_weights_to_objfctlist(self, change):
        for fct in self.objfcts:
            fct.cell_weights = change['value']


###############################################################################
#                                                                             #
#              Simple Regularization (no volume contribution)                 #
#                                                                             #
###############################################################################

class SimpleSmall(BaseRegularization):
    """
    Simple Small regularization - L2 regularization on the difference between a
    model and a reference model. Cell weights may be included. This does not
    include a volume contribution.

    .. math::

        r(m) = \\frac{1}{2}(\\mathbf{m} - \\mathbf{m_ref})^\top \\mathbf{W}^T
        \\mathbf{W} (\\mathbf{m} - \\mathbf{m_{ref}})

    where :math:`\\mathbf{m}` is the model, :math:`\\mathbf{m_{ref}}` is a
    reference model and :math:`\\mathbf{W}` is a weighting
    matrix (default Identity). If cell weights are provided, then it is
    :code:`diag(np.sqrt(cell_weights))`)


    **Optional Inputs**

    :param BaseMesh mesh: SimPEG mesh
    :param int nP: number of parameters
    :param IdentityMap mapping: regularization mapping, takes the model from model space to the space you want to regularize in
    :param numpy.ndarray mref: reference model
    :param numpy.ndarray indActive: active cell indices for reducing the size of differential operators in the definition of a regularization mesh
    :param numpy.ndarray cell_weights: cell weights

    """

    _multiplier_pair = 'alpha_s'

    def __init__(self, mesh=None, **kwargs):

        super(SimpleSmall, self).__init__(
            mesh=mesh, **kwargs
        )

    @property
    def W(self):
        """
        Weighting matrix
        """
        if self.cell_weights is not None:
            return sdiag(np.sqrt(self.cell_weights))
        elif self._nC_residual != '*':
            return sp.eye(self._nC_residual)
        else:
            return Identity()


class SimpleSmoothDeriv(BaseRegularization):
    """
    Base Simple Smooth Regularization. This base class regularizes on the first
    spatial derivative, not considering length scales, in the provided
    orientation

    **Optional Inputs**

    :param BaseMesh mesh: SimPEG mesh
    :param int nP: number of parameters
    :param IdentityMap mapping: regularization mapping, takes the model from model space to the space you want to regularize in
    :param numpy.ndarray mref: reference model
    :param numpy.ndarray indActive: active cell indices for reducing the size of differential operators in the definition of a regularization mesh
    :param numpy.ndarray cell_weights: cell weights
    :param bool mrefInSmooth: include the reference model in the smoothness computation? (eg. look at Deriv of m (False) or Deriv of (m-mref) (True))
    :param numpy.ndarray cell_weights: vector of cell weights (applied in all terms)
    """

    def __init__(
        self, mesh, orientation='x', **kwargs
    ):

        self.orientation = orientation
        assert self.orientation in ['x', 'y', 'z'], (
            "Orientation must be 'x', 'y' or 'z'"
        )

        if self.orientation == 'y':
            assert mesh.dim > 1, (
                "Mesh must have at least 2 dimensions to regularize along the "
                "y-direction"
            )

        elif self.orientation == 'z':
            assert mesh.dim > 2, (
                "Mesh must have at least 3 dimensions to regularize along the "
                "z-direction"
            )

        super(SimpleSmoothDeriv, self).__init__(
            mesh=mesh, **kwargs
        )

    mrefInSmooth = properties.Bool(
        "include mref in the smoothness calculation?", default=False
    )

    @property
    def _multiplier_pair(self):
        return 'alpha_{orientation}'.format(orientation=self.orientation)

    @property
    def W(self):
        """
        Weighting matrix that takes the first spatial difference (no
        length scales considered) in the specified orientation
        """
        W = getattr(
            self.regmesh,
            "cellDiff{orientation}Stencil".format(
                orientation=self.orientation
            )
        )
        if self.cell_weights is not None:
            Ave = getattr(self.regmesh, 'aveCC2F{}'.format(self.orientation))
            W = (
                sdiag(
                    (Ave * self.cell_weights)**0.5
                ) * W
            )
        return W


class Simple(BaseComboRegularization):

    """
    Simple regularization that does not include length scales in the
    derivatives.

    .. math::

        r(\mathbf{m}) = \\alpha_s \phi_s + \\alpha_x \phi_x +
        \\alpha_y \phi_y + \\alpha_z \phi_z

    where:

    - :math:`\phi_s` is a :class:`SimPEG.Regularization.Small` instance
    - :math:`\phi_x` is a :class:`SimPEG.Regularization.SimpleSmoothDeriv` instance, with :code:`orientation='x'`
    - :math:`\phi_y` is a :class:`SimPEG.Regularization.SimpleSmoothDeriv` instance, with :code:`orientation='y'`
    - :math:`\phi_z` is a :class:`SimPEG.Regularization.SimpleSmoothDeriv` instance, with :code:`orientation='z'`


    **Required Inputs**

    :param BaseMesh mesh: a SimPEG mesh

    **Optional Inputs**

    :param IdentityMap mapping: regularization mapping, takes the model from model space to the space you want to regularize in
    :param numpy.ndarray mref: reference model
    :param numpy.ndarray indActive: active cell indices for reducing the size of differential operators in the definition of a regularization mesh
    :param numpy.ndarray cell_weights: cell weights
    :param bool mrefInSmooth: include the reference model in the smoothness computation? (eg. look at Deriv of m (False) or Deriv of (m-mref) (True))
    :param numpy.ndarray cell_weights: vector of cell weights (applied in all terms)

    **Weighting Parameters**

    :param float alpha_s: weighting on the smallness (default 1.)
    :param float alpha_x: weighting on the x-smoothness (default 1.)
    :param float alpha_y: weighting on the y-smoothness (default 1.)
    :param float alpha_z: weighting on the z-smoothness(default 1.)

    """

    def __init__(
        self, mesh,
        alpha_s=1.0, alpha_x=1.0, alpha_y=1.0,
        alpha_z=1.0, **kwargs
    ):

        objfcts = [
            SimpleSmall(mesh=mesh, **kwargs),
            SimpleSmoothDeriv(
                mesh=mesh, orientation='x',
                **kwargs
            )
        ]

        if mesh.dim > 1:
            objfcts.append(
                SimpleSmoothDeriv(
                    mesh=mesh, orientation='y',
                    **kwargs
                )
            )

        if mesh.dim > 2:
            objfcts.append(
                SimpleSmoothDeriv(
                    mesh=mesh, orientation='z',
                    **kwargs
                )
            )

        super(Simple, self).__init__(
            mesh=mesh, objfcts=objfcts, alpha_s=alpha_s, alpha_x=alpha_x,
            alpha_y=alpha_y, alpha_z=alpha_z, **kwargs
        )


###############################################################################
#                                                                             #
#         Tikhonov-Style Regularization (includes volume contribution)        #
#                                                                             #
###############################################################################

class Small(BaseRegularization):
    """
    Small regularization - L2 regularization on the difference between a
    model and a reference model. Cell weights may be included. A volume
    contribution is included

    .. math::

        r(m) = \\frac{1}{2}(\\mathbf{m} - \\mathbf{m_ref})^\top \\mathbf{W}^T
        \\mathbf{W} (\\mathbf{m} - \\mathbf{m_{ref}})

    where :math:`\\mathbf{m}` is the model, :math:`\\mathbf{m_{ref}}` is a
    reference model and :math:`\\mathbf{W}` is a weighting
    matrix (default :code:`diag(np.sqrt(vol))`. If cell weights are provided, then it is
    :code:`diag(np.sqrt(vol * cell_weights))`)


    **Optional Inputs**

    :param BaseMesh mesh: SimPEG mesh
    :param int nP: number of parameters
    :param IdentityMap mapping: regularization mapping, takes the model from model space to the space you want to regularize in
    :param numpy.ndarray mref: reference model
    :param numpy.ndarray indActive: active cell indices for reducing the size of differential operators in the definition of a regularization mesh
    :param numpy.ndarray cell_weights: cell weights

    """

    _multiplier_pair = 'alpha_s'

    def __init__(self, mesh=None, **kwargs):

        super(Small, self).__init__(
            mesh=mesh, **kwargs
        )

    @property
    def W(self):
        """
        Weighting matrix
        """
        if self.cell_weights is not None:
            return sdiag(np.sqrt(self.regmesh.vol * self.cell_weights))
        return sdiag(np.sqrt(self.regmesh.vol))


class SmoothDeriv(BaseRegularization):
    """
    Base Smooth Regularization. This base class regularizes on the first
    spatial derivative in the provided orientation

    **Optional Inputs**

    :param BaseMesh mesh: SimPEG mesh
    :param int nP: number of parameters
    :param IdentityMap mapping: regularization mapping, takes the model from model space to the space you want to regularize in
    :param numpy.ndarray mref: reference model
    :param numpy.ndarray indActive: active cell indices for reducing the size of differential operators in the definition of a regularization mesh
    :param numpy.ndarray cell_weights: cell weights
    :param bool mrefInSmooth: include the reference model in the smoothness computation? (eg. look at Deriv of m (False) or Deriv of (m-mref) (True))
    :param numpy.ndarray cell_weights: vector of cell weights (applied in all terms)
    """

    mrefInSmooth = properties.Bool(
        "include mref in the smoothness calculation?", default=False
    )

    def __init__(
        self, mesh, orientation='x', **kwargs
    ):

        self.orientation = orientation

        assert orientation in ['x', 'y', 'z'], (
            "Orientation must be 'x', 'y' or 'z'"
        )

        if self.orientation == 'y':
            assert mesh.dim > 1, (
                "Mesh must have at least 2 dimensions to regularize along the "
                "y-direction"
            )

        elif self.orientation == 'z':
            assert mesh.dim > 2, (
                "Mesh must have at least 3 dimensions to regularize along the "
                "z-direction"
            )

        super(SmoothDeriv, self).__init__(
            mesh=mesh, **kwargs
        )

        if self.mrefInSmooth is False:
            self.mref = Zero()

    @property
    def _multiplier_pair(self):
        return 'alpha_{orientation}'.format(orientation=self.orientation)

    @property
    def W(self):
        """
        Weighting matrix that constructs the first spatial derivative stencil
        in the specified orientation
        """
        vol = self.regmesh.vol.copy()
        if self.cell_weights is not None:
            vol *= self.cell_weights

        D = getattr(
            self.regmesh,
            "cellDiff{orientation}".format(
                orientation=self.orientation
            )
        )

        Ave = getattr(self.regmesh, 'aveCC2F{}'.format(self.orientation))

        return sdiag(np.sqrt(Ave * vol)) * D


class SmoothDeriv2(BaseRegularization):
    """
    Base Smooth Regularization. This base class regularizes on the second
    spatial derivative in the provided orientation

    **Optional Inputs**

    :param BaseMesh mesh: SimPEG mesh
    :param int nP: number of parameters
    :param IdentityMap mapping: regularization mapping, takes the model from model space to the space you want to regularize in
    :param numpy.ndarray mref: reference model
    :param numpy.ndarray indActive: active cell indices for reducing the size of differential operators in the definition of a regularization mesh
    :param numpy.ndarray cell_weights: cell weights
    :param bool mrefInSmooth: include the reference model in the smoothness computation? (eg. look at Deriv of m (False) or Deriv of (m-mref) (True))
    :param numpy.ndarray cell_weights: vector of cell weights (applied in all terms)
    """

    def __init__(
        self, mesh,
        orientation='x',
        **kwargs
    ):
        self.orientation = orientation

        if self.orientation == 'y':
            assert mesh.dim > 1, (
                "Mesh must have at least 2 dimensions to regularize along the "
                "y-direction"
            )

        elif self.orientation == 'z':
            assert mesh.dim > 2, (
                "Mesh must have at least 3 dimensions to regularize along the "
                "z-direction"
            )

        super(SmoothDeriv2, self).__init__(
            mesh=mesh, **kwargs
        )

    @property
    def _multiplier_pair(self):
        return 'alpha_{orientation}{orientation}'.format(
            orientation=self.orientation
        )

    @property
    def W(self):
        """
        Weighting matrix that takes the second spatial derivative in the
        specified orientation
        """
        vol = self.regmesh.vol.copy()
        if self.cell_weights is not None:
            vol *= self.cell_weights

        W = (
            sdiag(vol**0.5) *
            getattr(
                self.regmesh,
                'faceDiff{orientation}'.format(
                    orientation=self.orientation
                )
            ) *
            getattr(
                self.regmesh,
                'cellDiff{orientation}'.format(
                    orientation=self.orientation
                )
            )
        )
        return W


class Tikhonov(BaseComboRegularization):
    """
    L2 Tikhonov regularization with both smallness and smoothness (first order
    derivative) contributions.

    .. math::
        \phi_m(\mathbf{m}) = \\alpha_s \| W_s (\mathbf{m} - \mathbf{m_{ref}} ) \|^2
        + \\alpha_x \| W_x \\frac{\partial}{\partial x} (\mathbf{m} - \mathbf{m_{ref}} ) \|^2
        + \\alpha_y \| W_y \\frac{\partial}{\partial y} (\mathbf{m} - \mathbf{m_{ref}} ) \|^2
        + \\alpha_z \| W_z \\frac{\partial}{\partial z} (\mathbf{m} - \mathbf{m_{ref}} ) \|^2

    Note if the key word argument `mrefInSmooth` is False, then mref is not
    included in the smoothness contribution.

    :param BaseMesh mesh: SimPEG mesh
    :param IdentityMap mapping: regularization mapping, takes the model from model space to the thing you want to regularize
    :param numpy.ndarray indActive: active cell indices for reducing the size of differential operators in the definition of a regularization mesh
    :param bool mrefInSmooth: (default = False) put mref in the smoothness component?
    :param float alpha_s: (default 1e-6) smallness weight
    :param float alpha_x: (default 1) smoothness weight for first derivative in the x-direction
    :param float alpha_y: (default 1) smoothness weight for first derivative in the y-direction
    :param float alpha_z: (default 1) smoothness weight for first derivative in the z-direction
    :param float alpha_xx: (default 1) smoothness weight for second derivative in the x-direction
    :param float alpha_yy: (default 1) smoothness weight for second derivative in the y-direction
    :param float alpha_zz: (default 1) smoothness weight for second derivative in the z-direction
    """

    def __init__(
        self, mesh,
        alpha_s=1e-6, alpha_x=1.0, alpha_y=1.0, alpha_z=1.0,
        alpha_xx=0., alpha_yy=0., alpha_zz=0.,
        **kwargs
    ):
        objfcts = [
            Small(mesh=mesh, **kwargs),
            SmoothDeriv(mesh=mesh, orientation='x', **kwargs),
            SmoothDeriv2(mesh=mesh, orientation='x', **kwargs)
        ]

        if mesh.dim > 1:
            objfcts += [
                SmoothDeriv(mesh=mesh, orientation='y', **kwargs),
                SmoothDeriv2(mesh=mesh, orientation='y', **kwargs)
            ]

        if mesh.dim > 2:
            objfcts += [
                SmoothDeriv(mesh=mesh, orientation='z', **kwargs),
                SmoothDeriv2(mesh=mesh, orientation='z', **kwargs)
            ]

        super(Tikhonov, self).__init__(
            mesh,
            alpha_s=alpha_s, alpha_x=alpha_x, alpha_y=alpha_y, alpha_z=alpha_z,
            alpha_xx=alpha_xx, alpha_yy=alpha_yy, alpha_zz=alpha_zz,
            objfcts=objfcts, **kwargs
        )

        self.regmesh.regularization_type = 'Tikhonov'


class BaseSparse(BaseRegularization):
    """
    Base class for building up the components of the Sparse Regularization
    """

    def __init__(self, mesh, **kwargs):
        self._stashedR = None
        super(BaseSparse, self).__init__(mesh=mesh, **kwargs)

    model = properties.Array(
        "current model", dtype=float
    )

    gamma = properties.Float(
        "Model norm scaling to smooth out convergence", default=1.
    )

    epsilon = properties.Float(
        "Threshold value for the model norm", default=1e-3,
        required=True
    )

    norm = properties.Array(
        "norm used", dtype=float
    )

    space = properties.String(
        "By default inherit the objctive", default='linear'
    )

    gradientType = properties.String(
        "type of gradient", default='components'
    )

    scale = properties.Float(
        "General nob for scaling", default=1.
    )

    @property
    def stashedR(self):
        return self._stashedR

    @stashedR.setter
    def stashedR(self, value):
        self._stashedR = value


class SparseSmall(BaseSparse):
    """
    Sparse smallness regularization

    **Inputs**

    :param int norm: norm on the smallness
    """

    _multiplier_pair = 'alpha_s'

    def __init__(self, mesh, **kwargs):
        super(SparseSmall, self).__init__(
            mesh=mesh, **kwargs
        )

    @property
    def f_m(self):

        return self.mapping * self._delta_m(self.model)

    @property
    def W(self):
        if getattr(self, 'model', None) is None:
            R = speye(self.mapping.shape[0])
        else:
            r = self.R(self.f_m)  # , self.eps_p, self.norm)
            R = sdiag(r)

        if self.cell_weights is not None:
            return sdiag((self.scale * self.gamma *
                                self.cell_weights)**0.5) * R
        return (self.scale * self.gamma)**0.5 * R

    def R(self, f_m):
        # if R is stashed, return that instead
        if getattr(self, 'stashedR') is not None:
            return self.stashedR

        # Eta scaling is important for mix-norms...do not mess with it
<<<<<<< HEAD
        eta = (2. * np.abs(f_m).max() * self.epsilon)**(1. - self.norm / 2.)
        r = (eta / (f_m**2. + self.epsilon**2.)**(1. - self.norm / 2.))**0.5
        # print(eta)
=======
        maxVal = np.ones_like(f_m) * np.abs(f_m).max()
        maxVal[self.norm < 1] = self.epsilon / np.sqrt(1.-self.norm[self.norm < 1])
        maxGrad = maxVal / (maxVal**2. + self.epsilon**2.)**(1.-self.norm/2.)

        # Default to 1 for zero gradients
        eta = np.ones_like(f_m)
        eta[maxGrad != 0] = np.abs(f_m).max()/maxGrad[maxGrad != 0]

        r = (eta / (f_m**2. + self.epsilon**2.)**(1.-self.norm/2.))**0.5

>>>>>>> d715980c
        self.stashedR = r  # stash on the first calculation
        return r

    @timeIt
    def deriv(self, m):
        """

        The regularization is:

        .. math::

            R(m) = \\frac{1}{2}\mathbf{(m-m_\\text{ref})^\\top W^\\top
                   W(m-m_\\text{ref})}

        So the derivative is straight forward:

        .. math::

            R(m) = \mathbf{W^\\top W (m-m_\\text{ref})}

        """

        mD = self.mapping.deriv(self._delta_m(m))
        r = self.W * (self.mapping * (self._delta_m(m)))
        return mD.T * (self.W.T * r)


class SparseDeriv(BaseSparse):
    """
    Base Class for sparse regularization on first spatial derivatives
    """

    def __init__(self, mesh, orientation='x', **kwargs):

        self.orientation = orientation
        super(SparseDeriv, self).__init__(mesh=mesh, **kwargs)

    mrefInSmooth = properties.Bool(
        "include mref in the smoothness calculation?", default=False
    )

    @timeIt
    def __call__(self, m):
        """
        We use a weighted 2-norm objective function

        .. math::

            r(m) = \\frac{1}{2}
        """
        if self.mrefInSmooth:

            f_m = self._delta_m(m)

        else:
            f_m = m

        if self.space == 'spherical':
            Ave = getattr(self.regmesh, 'aveCC2F{}'.format(self.orientation))

            if getattr(self, 'model', None) is None:
                R = speye(self.cellDiffStencil.shape[0])

            else:
                r = self.R(self.f_m)
                R = sdiag(r)

            if self.cell_weights is not None:
                W = (
                    sdiag(
                        (
                            self.scale * self.gamma *
                            (Ave * (self.cell_weights))
                        )**0.5
                    ) * R
                )

            else:
                W = ((self.scale * self.gamma)**0.5) * R

            theta = self.cellDiffStencil * (self.mapping * f_m)
            dmdx = coterminal(theta)
            r = W * dmdx

        else:
            r = self.W * (self.mapping * f_m)

        return 0.5 * r.dot(r)

    def R(self, f_m):
        # if R is stashed, return that instead
        if getattr(self, 'stashedR') is not None:
            return self.stashedR

        Ave = getattr(self.regmesh, 'aveCC2F{}'.format(self.orientation))

        # Eta scaling is important for mix-norms...do not mess with it
<<<<<<< HEAD
        eta = (2. * np.abs(f_m).max() * self.epsilon)**(1. - self.norm / 2.)
        r = (eta / (f_m**2. + self.epsilon**2.)**(1. - self.norm / 2.))**0.5
=======
        maxVal = np.ones_like(f_m) * np.abs(f_m).max()
        maxVal[self.norm < 1] = self.epsilon / np.sqrt(1.-self.norm[self.norm < 1])
        maxGrad = maxVal / (maxVal**2. + self.epsilon**2.)**(1.-self.norm/2.)

        eta = np.ones_like(f_m)
        eta[maxGrad != 0] = np.abs(f_m).max()/maxGrad[maxGrad != 0]

        r = (eta / (f_m**2. + self.epsilon**2.)**(1.-self.norm/2.))**0.5
>>>>>>> d715980c

        self.stashedR = r  # stash on the first calculation
        return r

    @timeIt
    def deriv(self, m):
        """

        The regularization is:

        .. math::

            R(m) = \\frac{1}{2}\mathbf{(m-m_\\text{ref})^\\top W^\\top
                   W(m-m_\\text{ref})}

        So the derivative is straight forward:

        .. math::

            R(m) = \mathbf{W^\\top W (m-m_\\text{ref})}

        """

        if self.mrefInSmooth:

            model = self._delta_m(m)

        else:
            model = m

        if self.space == 'spherical':
            Ave = getattr(self.regmesh, 'aveCC2F{}'.format(self.orientation))

            if getattr(self, 'model', None) is None:
                R = speye(self.cellDiffStencil.shape[0])

            else:
                r = self.R(self.f_m)
                R = sdiag(r)

            if self.cell_weights is not None:
                W = (
                    sdiag(
                        (self.scale * self.gamma *
                            (Ave * (self.cell_weights))
                         )**0.5
                    ) * R
                )

            else:
                W = ((self.scale * self.gamma)**0.5) * R

            theta = self.cellDiffStencil * (self.mapping * model)
            dmdx = coterminal(theta)

            r = W * dmdx

        else:
            r = self.W * (self.mapping * model)

        mD = self.mapping.deriv(model)
        return mD.T * (self.W.T * r)

    @property
    def _multiplier_pair(self):
        return 'alpha_{orientation}'.format(orientation=self.orientation)

    @property
    def f_m(self):

        if self.mrefInSmooth:

            f_m = self._delta_m(self.model)

        else:
            f_m = self.model

        if self.space == 'spherical':
            theta = self.cellDiffStencil * (self.mapping * f_m)
            dmdx = coterminal(theta)

        else:

            if self.gradientType == 'total':
                Ave = getattr(
                    self.regmesh,
                    'aveCC2F{}'.format(self.orientation)
                )

                dmdx = np.abs(self.regmesh.aveFx2CC *
                              self.regmesh.cellDiffxStencil *
                              (self.mapping * f_m)
                              )

                if self.regmesh.dim > 1:

                    dmdx += np.abs(self.regmesh.aveFy2CC *
                                   self.regmesh.cellDiffyStencil *
                                   (self.mapping * f_m)
                                   )

                if self.regmesh.dim > 2:

                    dmdx += np.abs(self.regmesh.aveFz2CC *
                                   self.regmesh.cellDiffzStencil *
                                   (self.mapping * f_m)
                                   )

                dmdx = Ave * dmdx

            else:
                dmdx = self.cellDiffStencil * (self.mapping * f_m)

        return dmdx

    @property
    def cellDiffStencil(self):
        return getattr(
            self.regmesh, 'cellDiff{}Stencil'.format(self.orientation)
        )

    @property
    def W(self):

        Ave = getattr(self.regmesh, 'aveCC2F{}'.format(self.orientation))

        if getattr(self, 'model', None) is None:
            R = speye(self.cellDiffStencil.shape[0])

        else:
            r = self.R(self.f_m)
            R = sdiag(r)

        if self.cell_weights is not None:
            return (
                sdiag(
                    (self.scale * self.gamma * (Ave * (self.cell_weights)))**0.5
                ) *
                R * self.cellDiffStencil
            )
        return ((self.scale * self.gamma)**0.5) * R * self.cellDiffStencil


class Sparse(BaseComboRegularization):
    """
    The regularization is:

    .. math::

        R(m) = \\frac{1}{2}\mathbf{(m-m_\\text{ref})^\\top W^\\top R^\\top R
        W(m-m_\\text{ref})}

    where the IRLS weight

    .. math::

        R = \eta TO FINISH LATER!!!

    So the derivative is straight forward:

    .. math::

        R(m) = \mathbf{W^\\top R^\\top R W (m-m_\\text{ref})}

    The IRLS weights are recomputed after each beta solves.
    It is strongly recommended to do a few Gauss-Newton iterations
    before updating.
    """

    def __init__(
        self, mesh,
        alpha_s=1.0, alpha_x=1.0, alpha_y=1.0, alpha_z=1.0,
        **kwargs
    ):

        objfcts = [
            SparseSmall(mesh=mesh, **kwargs),
            SparseDeriv(mesh=mesh, orientation='x', **kwargs)
        ]

        if mesh.dim > 1:
            objfcts.append(SparseDeriv(mesh=mesh, orientation='y', **kwargs))

        if mesh.dim > 2:
            objfcts.append(SparseDeriv(mesh=mesh, orientation='z', **kwargs))

        super(Sparse, self).__init__(
            mesh=mesh, objfcts=objfcts,
            alpha_s=alpha_s, alpha_x=alpha_x, alpha_y=alpha_y, alpha_z=alpha_z,
            **kwargs
        )

        # setKwargs(self, **kwargs)

    # Properties
    norms = properties.Array(
        "Norms used to create the sparse regularization",
        default=np.c_[2., 2., 2., 2.], shape={('*', '*')}
    )

    eps_p = properties.Float(
        "Threshold value for the model norm", required=True
    )

    eps_q = properties.Float(
        "Threshold value for the model gradient norm", required=True
    )

    model = properties.Array("current model", dtype=float)

    gamma = properties.Float(
        "Model norm scaling to smooth out convergence", default=1.
    )

    space = properties.String(
        "type of model", default='linear'
    )

    gradientType = properties.String(
        "type of gradient", default='components'
    )

    scale = properties.Float(
        "General nob for scaling", default=1.
    )
    # Save the l2 result during the IRLS
    l2model = None

    @properties.validator('norms')
    def _validate_norms(self, change):
        if change['value'].shape[0] == 1:
            change['value'] = np.kron(
                np.ones((self.regmesh.Pac.shape[1], 1)),
                change['value']
            )

        elif change['value'].shape[0] > 1:
            assert change['value'].shape[0] == self.regmesh.Pac.shape[1], (
                "Vector of norms must be the size of active model parameters"
                "The provided vector has length "
                "{}".format(
                    self.regmesh.Pac.shape[0], len(change['value'])
                )
            )

    # Observers
    @properties.observer('norms')
    def _mirror_norms_to_objfcts(self, change):

        self.objfcts[0].norm = change['value'][:, 0]
        for i, objfct in enumerate(self.objfcts[1:]):
            Ave = getattr(
                objfct.regmesh,
                'aveCC2F{}'.format(objfct.orientation)
            )
            objfct.norm = Ave * change['value'][:, i + 1]

    @properties.observer('model')
    def _mirror_model_to_objfcts(self, change):
        for objfct in self.objfcts:
            objfct.model = change['value']

    @properties.observer('gamma')
    def _mirror_gamma_to_objfcts(self, change):
        for objfct in self.objfcts:
            objfct.gamma = change['value']

    @properties.observer('eps_p')
    def _mirror_eps_p_to_smallness(self, change):
        for objfct in self.objfcts:
            if isinstance(objfct, SparseSmall):
                objfct.epsilon = change['value']

    @properties.observer('eps_q')
    def _mirror_eps_q_to_derivs(self, change):
        for objfct in self.objfcts:
            if isinstance(objfct, SparseDeriv):
                objfct.epsilon = change['value']

    @properties.observer('space')
    def _mirror_space_to_objfcts(self, change):
        for objfct in self.objfcts:
            objfct.space = change['value']

    @properties.observer('gradientType')
    def _mirror_gradientType_to_objfcts(self, change):
        for objfct in self.objfcts:
            objfct.gradientType = change['value']

    @properties.observer('scale')
    def _mirror_scale_to_objfcts(self, change):
        for objfct in self.objfcts:
            objfct.scale = change['value']


def coterminal(theta):
    """ Compute coterminal angle so that [-pi < theta < pi]"""

    sub = theta[np.abs(theta) >= np.pi]
    sub = -np.sign(sub) * (2 * np.pi - np.abs(sub))

    theta[np.abs(theta) >= np.pi] = sub

    return theta


###############################################################################
#                                                                             #
#                 Petrophysically-Constrained Regularization                  #
#                                                                             #
###############################################################################


class PetroSmallness(BaseRegularization):
    """
    Smallness term for the petrophysically constrained regularization
    """

    _multiplier_pair = 'alpha_s'

    def __init__(self, GMmodel, wiresmap=None,
                 maplist=None, mesh=None,
                 approx_gradient=True,
                 evaltype='approx',
                 **kwargs):

        self.approx_gradient = approx_gradient
        self.evaltype = evaltype

        super(PetroSmallness, self).__init__(
            mesh=mesh, **kwargs
        )
        self.GMmodel = GMmodel
        self.wiresmap = wiresmap
        self.maplist = maplist

    @property
    def W(self):
        """
        Weighting matrix
        Need to change the size to match self.wiresmap.maps * mesh.nC
        """
        if self.cell_weights is not None:
            return sp.kron(speye(len(self.wiresmap.maps)),
                           sdiag(np.sqrt(self.regmesh.vol))) * self.cell_weights
        else:
            return sp.kron(speye(len(self.wiresmap.maps)),
                           sdiag(np.sqrt(self.regmesh.vol)))

    def membership(self, m):
        modellist = self.wiresmap * m
        model = np.c_[[a * b for a, b in zip(self.maplist, modellist)]].T
        return self.GMmodel.predict(model)

    @properties.validator('cell_weights')
    def _validate_cell_weights(self, change):
        if change['value'] is not None:
            if self._nC_residual != '*':
                if (len(change['value']) != self._nC_residual) and (len(change['value']) != len(self.wiresmap.maps) * self._nC_residual):
                    raise Exception(
                        'cell_weights must be length {} or {} not {}'.format(
                            self._nC_residual,
                            len(self.wiresmap.maps) * self._nC_residual,
                            len(change['value'])
                        )
                    )

    @timeIt
    def __call__(self, m, externalW=True):

        if externalW:
            W = self.W
        else:
            W = Identity()

        if getattr(self, 'mref', None) is None:
            self.mref = mkvc(self.GMmodel.means_[self.membership(m)])

        if self.evaltype == 'approx':
            membership = self.membership(self.mref)
            dm = self.wiresmap * (m)
            dmref = self.wiresmap * (self.mref)
            dmm = np.c_[[a * b for a, b in zip(self.maplist, dm)]].T
            dmmref = np.c_[[a for a in dmref]].T
            dmr = dmm - dmmref
            r0 = W * mkvc(dmr)

            if self.GMmodel.covariance_type == 'tied':
                r1 = np.r_[[np.dot(self.GMmodel.precisions_, np.r_[dmr[i]])
                            for i in range(len(dmr))]]
            elif self.GMmodel.covariance_type == 'diag' or self.GMmodel.covariance_type == 'spherical':
                r1 = np.r_[[np.dot(self.GMmodel.precisions_[membership[i]] * np.eye(len(self.wiresmap.maps)),
                                   np.r_[dmr[i]]) for i in range(len(dmr))]]
            else:
                r1 = np.r_[[np.dot(self.GMmodel.precisions_[membership[i]],
                                   np.r_[dmr[i]]) for i in range(len(dmr))]]

            return 0.5 * r0.dot(W * mkvc(r1))

        elif self.evaltype == 'full':
            modellist = self.wiresmap * m
            model = np.c_[[a * b for a, b in zip(self.maplist, modellist)]].T
            score = self.GMmodel.score_samples(
                model) + ComputeConstantTerm(self.GMmodel)
            score_vec = mkvc(
                np.r_[[score for maps in self.wiresmap.maps]])
            return -np.sum((W.T * W) * score_vec) / len(self.wiresmap.maps)

    @timeIt
    def deriv(self, m):

        if getattr(self, 'mref', None) is None:
            self.mref = mkvc(self.GMmodel.means_[self.membership(m)])

        membership = self.membership(self.mref)
        modellist = self.wiresmap * m
        mreflist = self.wiresmap * self.mref
        mD = [a.deriv(b) for a, b in zip(self.maplist, modellist)]
        mD = sp.block_diag(mD)

        if self.approx_gradient == True:
            dmmodel = np.c_[[a * b for a, b in zip(self.maplist, modellist)]].T
            dmmref = np.c_[[a for a in mreflist]].T
            dm = dmmodel - dmmref

            if self.GMmodel.covariance_type == 'tied':
                r = self.W * \
                    mkvc(
                        np.r_[[np.dot(self.GMmodel.precisions_, dm[i]) for i in range(len(dm))]])
            elif self.GMmodel.covariance_type == 'diag' or self.GMmodel.covariance_type == 'spherical':
                r = self.W * \
                    mkvc(np.r_[[np.dot(self.GMmodel.precisions_[
                               membership[i]] * np.eye(len(self.wiresmap.maps)), dm[i]) for i in range(len(dm))]])
            else:
                r = self.W * \
                    mkvc(np.r_[[np.dot(self.GMmodel.precisions_[
                               membership[i]], dm[i]) for i in range(len(dm))]])

            return mkvc(mD.T * (self.W.T * r))

        else:
            modellist = self.wiresmap * m
            model = np.c_[[a * b for a, b in zip(self.maplist, modellist)]].T
            score = self.GMmodel.score_samples(model)
            score_vec = np.hstack([score for maps in self.wiresmap.maps])
            logP = np.zeros((len(model), self.GMmodel.n_components))
            W = []
            for k in range(self.GMmodel.n_components):
                if self.GMmodel.covariance_type == 'tied':
                    logP[:, k] = mkvc(multivariate_normal(
                        self.GMmodel.means_[k], self.GMmodel.covariances_).logpdf(model))
                    W.append(self.GMmodel.weights_[k] * mkvc(np.r_[[np.dot(
                        self.GMmodel.precisions_, (model[i] - self.GMmodel.means_[k]).T)for i in range(len(model))]]))
                elif self.GMmodel.covariance_type == 'diag' or self.GMmodel.covariance_type == 'spherical':
                    logP[:, k] = mkvc(multivariate_normal(
                        self.GMmodel.means_[k], self.GMmodel.covariances_[k] * np.eye(len(self.wiresmap.maps))).logpdf(model))
                    W.append(self.GMmodel.weights_[k] * mkvc(np.r_[[np.dot(self.GMmodel.precisions_[k] * np.eye(
                        len(self.wiresmap.maps)), (model[i] - self.GMmodel.means_[k]).T)for i in range(len(model))]]))
                else:
                    logP[:, k] = mkvc(multivariate_normal(
                        self.GMmodel.means_[k], self.GMmodel.covariances_[k]).logpdf(model))
                    W.append(self.GMmodel.weights_[k] * mkvc(np.r_[[np.dot(self.GMmodel.precisions_[
                             k], (model[i] - self.GMmodel.means_[k]).T)for i in range(len(model))]]))
            W = (np.c_[W].T)
            logP = np.vstack([logP for maps in self.wiresmap.maps])
            numer, sign = logsumexp(logP, axis=1, b=W, return_sign=True)
            logderiv = numer - score_vec
            r = sign * np.exp(logderiv)
            return mkvc(mD.T * (self.W.T * (self.W * r)))

    @timeIt
    def deriv2(self, m, v=None):

        if getattr(self, 'mref', None) is None:
            self.mref = mkvc(self.GMmodel.means_[self.membership(m)])

        # For a positive definite Hessian,
        # we approximate it with the covariance of the cluster
        # whose each point belong
        membership = self.membership(self.mref)
        modellist = self.wiresmap * m
        mD = [a.deriv(b) for a, b in zip(self.maplist, modellist)]
        mD = sp.block_diag(mD)

        if self.GMmodel.covariance_type == 'tied':
            r = self.GMmodel.precisions_[np.newaxis, :, :][
                np.zeros_like(membership)]
        elif self.GMmodel.covariance_type == 'spherical' or self.GMmodel.covariance_type == 'diag':
            r = np.r_[[self.GMmodel.precisions_[memb] *
                       np.eye(len(self.wiresmap.maps)) for memb in membership]]
        else:
            r = self.GMmodel.precisions_[membership]
        if v is not None:
            mDv = self.wiresmap * (mD * v)
            mDv = np.c_[mDv]
            return mkvc(mD.T * ((self.W.T * self.W) *
                                mkvc(np.r_[[np.dot(r[i], mDv[i]) for i in range(len(mDv))]])))
        else:
            # Forming the Hessian by diagonal blocks
            hlist = [[r[:, i, j]
                      for i in range(len(self.wiresmap.maps))]
                     for j in range(len(self.wiresmap.maps))]

            Hr = sp.csc_matrix((0, 0), dtype=np.float64)
            for i in range(len(self.wiresmap.maps)):
                Hc = sp.csc_matrix((0, 0), dtype=np.float64)
                for j in range(len(self.wiresmap.maps)):
                    Hc = sp.hstack([Hc, sdiag(hlist[i][j])])
                Hr = sp.vstack([Hr, Hc])

            mDW = self.W * mD

            return (mDW.T * mDW) * Hr


class PetroRegularization(SimpleComboRegularization):

    def __init__(
        self, mesh, GMmref, GMmodel=None,
        wiresmap=None, maplist=None, approx_gradient=True,
        evaltype='approx',
        alpha_s=1.0, alpha_x=1.0, alpha_y=1.0, alpha_z=1.0,
        alpha_xx=0., alpha_yy=0., alpha_zz=0.,
        **kwargs
    ):
        self.GMmref = copy.deepcopy(GMmref)
        order_clusters_GM_weight(self.GMmref)
        self._GMmodel = copy.deepcopy(GMmodel)
        self._wiresmap = wiresmap
        self._maplist = maplist
        self._mesh = mesh
        self.mesh = mesh
        self._approx_gradient = approx_gradient
        self._evaltype = evaltype

        objfcts = [
            PetroSmallness(mesh=mesh, GMmodel=self.GMmodel,
                           wiresmap=self.wiresmap,
                           maplist=self.maplist,
                           mapping=Maps.IdentityMap(mesh, nP=self.wiresmap.nP),
                           approx_gradient=approx_gradient,
                           evaltype=evaltype,
                           **kwargs),
        ]

        objfcts += [
            SmoothDeriv(mesh=mesh, orientation='x',
                        mapping=maps * wire[1], **kwargs)
            for wire, maps in zip(self.wiresmap.maps, self.maplist)]
        objfcts += [
            SmoothDeriv2(mesh=mesh, orientation='x',
                         mapping=maps * wire[1], **kwargs)
            for wire, maps in zip(self.wiresmap.maps, self.maplist)]

        if mesh.dim > 1:
            objfcts += [
                SmoothDeriv(mesh=mesh, orientation='y',
                            mapping=maps * wire[1], **kwargs)
                for wire, maps in zip(self.wiresmap.maps, self.maplist)]
            objfcts += [
                SmoothDeriv2(mesh=mesh, orientation='y',
                             mapping=maps * wire[1], **kwargs)
                for wire, maps in zip(self.wiresmap.maps, self.maplist)]

        if mesh.dim > 2:
            objfcts += [
                SmoothDeriv(mesh=mesh, orientation='z',
                            mapping=maps * wire[1], **kwargs)
                for wire, maps in zip(self.wiresmap.maps, self.maplist)]
            objfcts += [
                SmoothDeriv2(mesh=mesh, orientation='z',
                             mapping=maps * wire[1], **kwargs)
                for wire, maps in zip(self.wiresmap.maps, self.maplist)]

        super(PetroRegularization, self).__init__(
            mesh=mesh,
            alpha_s=alpha_s, alpha_x=alpha_x, alpha_y=alpha_y, alpha_z=alpha_z,
            alpha_xx=alpha_xx, alpha_yy=alpha_yy, alpha_zz=alpha_zz,
            objfcts=objfcts, **kwargs)
        # setKwargs(self, **kwargs)

    # Properties
    alpha_s = Props.Float("PetroPhysics weights")

    @property
    def GMmodel(self):
        if getattr(self, '_GMmodel', None) is None:
            self._GMmodel = copy.deepcopy(self.GMmref)
        return self._GMmodel

    @GMmodel.setter
    def GMmodel(self, gm):
        if gm is not None:
            self._GMmodel = copy.deepcopy(gm)
        self.objfcts[0].GMmodel = self.GMmodel

    def membership(self, m):
        return self.objfcts[0].membership(m)

    @property
    def wiresmap(self):
        if getattr(self, '_wiresmap', None) is None:
            self._wiresmap = Maps.Wires(('m', self._mesh.nC))
        return self._wiresmap

    @wiresmap.setter
    def wiresmap(self, wm):
        if wm is not None:
            self._wiresmap = wm
        self.objfcts[0].wiresmap = self.wiresmap

    @property
    def maplist(self):
        if getattr(self, '_maplist', None) is None:
            self._maplist = [Maps.IdentityMap(self._mesh)
                             for maps in self.wiresmap.maps]
        return self._maplist

    @maplist.setter
    def maplist(self, mp):
        if mp is not None:
            self._maplist = mp
        self.objfcts[0].maplist = self.maplist

# Simple Petrophysical Regularization
#####################################


class SimplePetroSmallness(BaseRegularization):
    """
    Smallness term for the petrophysically constrained regularization
    """

    _multiplier_pair = 'alpha_s'

    def __init__(self, GMmodel, wiresmap=None,
                 maplist=None, mesh=None,
                 approx_gradient=True,
                 evaltype='approx',
                 **kwargs):

        self.approx_gradient = approx_gradient
        self.evaltype = evaltype

        super(SimplePetroSmallness, self).__init__(
            mesh=mesh, **kwargs
        )
        self.GMmodel = GMmodel
        self.wiresmap = wiresmap
        self.maplist = maplist

        # TODO: Save repetitive computations (see withmapping implementation)
        self._r_first_deriv = None
        self._r_second_deriv = None

    @property
    def W(self):
        """
        Weighting matrix
        Need to change the size to match self.wiresmap.maps * mesh.nC
        """
        if self.cell_weights is not None:
            if len(self.cell_weights) == self.wiresmap.nP:
                return sdiag(np.sqrt(self.cell_weights))
            else:
                return sp.kron(
                    speye(len(self.wiresmap.maps)),
                    sdiag(np.sqrt(self.cell_weights))
                )
        else:
            return Identity()

    @properties.validator('cell_weights')
    def _validate_cell_weights(self, change):
        if change['value'] is not None:
            if self._nC_residual != '*':
                if (len(change['value']) != self._nC_residual) and (len(change['value']) != len(self.wiresmap.maps) * self._nC_residual):
                    raise Exception(
                        'cell_weights must be length {} or {} not {}'.format(
                            self._nC_residual,
                            len(self.wiresmap.maps) * self._nC_residual,
                            len(change['value'])
                        )
                    )

    def membership(self, m):
        modellist = self.wiresmap * m
        model = np.c_[[a * b for a, b in zip(self.maplist, modellist)]].T
        return self.GMmodel.predict(model)  # mkvc(m, numDims=2))

    @timeIt
    def __call__(self, m, externalW=True):

        if externalW:
            W = self.W
        else:
            W = Identity()

        if getattr(self, 'mref', None) is None:
            self.mref = mkvc(self.GMmodel.means_[self.membership(m)])

        if self.evaltype == 'approx':
            membership = self.membership(self.mref)
            dm = self.wiresmap * (m)
            dmref = self.wiresmap * (self.mref)
            dmm = np.c_[[a * b for a, b in zip(self.maplist, dm)]].T
            dmmref = np.c_[[a for a in dmref]].T
            dmr = dmm - dmmref
            r0 = W * mkvc(dmr)

            if self.GMmodel.covariance_type == 'tied':
                r1 = np.r_[[np.dot(self.GMmodel.precisions_, np.r_[dmr[i]])
                            for i in range(len(dmr))]]
            elif self.GMmodel.covariance_type == 'diag' or self.GMmodel.covariance_type == 'spherical':
                r1 = np.r_[[np.dot(self.GMmodel.precisions_[membership[i]] * np.eye(len(self.wiresmap.maps)),
                                   np.r_[dmr[i]]) for i in range(len(dmr))]]
            else:
                r1 = np.r_[[np.dot(self.GMmodel.precisions_[membership[i]],
                                   np.r_[dmr[i]]) for i in range(len(dmr))]]

            return 0.5 * r0.dot(W * mkvc(r1))

        elif self.evaltype == 'full':
            modellist = self.wiresmap * m
            model = np.c_[[a * b for a, b in zip(self.maplist, modellist)]].T
            score = self.GMmodel.score_samples(
                model) + ComputeConstantTerm(self.GMmodel)
            score_vec = mkvc(
                np.r_[[score for maps in self.wiresmap.maps]])
            return -np.sum((W.T * W) * score_vec) / len(self.wiresmap.maps)

    @timeIt
    def deriv(self, m):

        if getattr(self, 'mref', None) is None:
            self.mref = mkvc(self.GMmodel.means_[self.membership(m)])

        membership = self.membership(self.mref)
        modellist = self.wiresmap * m
        mreflist = self.wiresmap * self.mref
        mD = [a.deriv(b) for a, b in zip(self.maplist, modellist)]
        mD = sp.block_diag(mD)

        if self.approx_gradient == True:
            dmmodel = np.c_[[a * b for a, b in zip(self.maplist, modellist)]].T
            dmmref = np.c_[[a for a in mreflist]].T
            dm = dmmodel - dmmref

            if self.GMmodel.covariance_type == 'tied':
                r = self.W * \
                    mkvc(
                        np.r_[[np.dot(self.GMmodel.precisions_, dm[i]) for i in range(len(dm))]])
            elif self.GMmodel.covariance_type == 'diag' or self.GMmodel.covariance_type == 'spherical':
                r = self.W * \
                    mkvc(np.r_[[np.dot(self.GMmodel.precisions_[
                               membership[i]] * np.eye(len(self.wiresmap.maps)), dm[i]) for i in range(len(dm))]])
            else:
                r = self.W * \
                    mkvc(np.r_[[np.dot(self.GMmodel.precisions_[
                               membership[i]], dm[i]) for i in range(len(dm))]])
            return mkvc(mD.T * (self.W.T * r))

        else:
            modellist = self.wiresmap * m
            model = np.c_[[a * b for a, b in zip(self.maplist, modellist)]].T
            score = self.GMmodel.score_samples(model)
            score_vec = np.hstack([score for maps in self.wiresmap.maps])
            logP = np.zeros((len(model), self.GMmodel.n_components))
            W = []
            for k in range(self.GMmodel.n_components):
                if self.GMmodel.covariance_type == 'tied':
                    logP[:, k] = mkvc(multivariate_normal(
                        self.GMmodel.means_[k], self.GMmodel.covariances_).logpdf(model))
                    W.append(self.GMmodel.weights_[k] * mkvc(np.r_[[np.dot(
                        self.GMmodel.precisions_, (model[i] - self.GMmodel.means_[k]).T)for i in range(len(model))]]))
                elif self.GMmodel.covariance_type == 'diag' or self.GMmodel.covariance_type == 'spherical':
                    logP[:, k] = mkvc(multivariate_normal(
                        self.GMmodel.means_[k], self.GMmodel.covariances_[k] * np.eye(len(self.wiresmap.maps))).logpdf(model))
                    W.append(self.GMmodel.weights_[k] * mkvc(np.r_[[np.dot(self.GMmodel.precisions_[
                             k] * np.eye(len(self.wiresmap.maps)), (model[i] - self.GMmodel.means_[k]).T)for i in range(len(model))]]))
                else:
                    logP[:, k] = mkvc(multivariate_normal(
                        self.GMmodel.means_[k], self.GMmodel.covariances_[k]).logpdf(model))
                    W.append(self.GMmodel.weights_[k] * mkvc(np.r_[[np.dot(self.GMmodel.precisions_[
                             k], (model[i] - self.GMmodel.means_[k]).T)for i in range(len(model))]]))
            W = (np.c_[W].T)
            logP = np.vstack([logP for maps in self.wiresmap.maps])
            numer, sign = logsumexp(logP, axis=1, b=W, return_sign=True)
            logderiv = numer - score_vec
            r = sign * np.exp(logderiv)
            return mkvc(mD.T * (self.W.T * (self.W * r)))

    @timeIt
    def deriv2(self, m, v=None):

        if getattr(self, 'mref', None) is None:
            self.mref = mkvc(self.GMmodel.means_[self.membership(m)])

        # For a positive definite Hessian,
        # we approximate it with the covariance of the cluster
        # whose each point belong
        membership = self.membership(self.mref)
        modellist = self.wiresmap * m
        mD = [a.deriv(b) for a, b in zip(self.maplist, modellist)]
        mD = sp.block_diag(mD)

        if self.GMmodel.covariance_type == 'tied':
            r = self.GMmodel.precisions_[np.newaxis, :, :][
                np.zeros_like(membership)]
        elif self.GMmodel.covariance_type == 'spherical' or self.GMmodel.covariance_type == 'diag':
            r = np.r_[[self.GMmodel.precisions_[memb] *
                       np.eye(len(self.wiresmap.maps)) for memb in membership]]
        else:
            r = self.GMmodel.precisions_[membership]

        if v is not None:
            mDv = self.wiresmap * (mD * v)
            mDv = np.c_[mDv]
            return mkvc(mD.T * ((self.W.T * self.W) *
                                mkvc(np.r_[[np.dot(r[i], mDv[i]) for i in range(len(mDv))]])))
        else:
            # Forming the Hessian by diagonal blocks
            hlist = [[r[:, i, j]
                      for i in range(len(self.wiresmap.maps))]
                     for j in range(len(self.wiresmap.maps))]

            Hr = sp.csc_matrix((0, 0), dtype=np.float64)
            for i in range(len(self.wiresmap.maps)):
                Hc = sp.csc_matrix((0, 0), dtype=np.float64)
                for j in range(len(self.wiresmap.maps)):
                    Hc = sp.hstack([Hc, sdiag(hlist[i][j])])
                Hr = sp.vstack([Hr, Hc])

            mDW = self.W * mD

            return (mDW.T * mDW) * Hr


class SimplePetroRegularization(SimpleComboRegularization):

    def __init__(
        self, mesh, GMmref, GMmodel=None,
        wiresmap=None, maplist=None, approx_gradient=True,
        evaltype='approx',
        alpha_s=1.0, alpha_x=1.0, alpha_y=1.0, alpha_z=1.0,
        alpha_xx=0., alpha_yy=0., alpha_zz=0.,
        **kwargs
    ):
        self.GMmref = copy.deepcopy(GMmref)
        order_clusters_GM_weight(self.GMmref)
        self._GMmodel = copy.deepcopy(GMmodel)
        self._wiresmap = wiresmap
        self._maplist = maplist
        self._mesh = mesh
        self.mesh = mesh
        self._approx_gradient = approx_gradient
        self._evaltype = evaltype
        self.mapping = Maps.IdentityMap(mesh, nP=self.wiresmap.nP)

        objfcts = [
            SimplePetroSmallness(mesh=mesh, GMmodel=self.GMmodel, wiresmap=self.wiresmap,
                                 maplist=self.maplist, approx_gradient=approx_gradient,
                                 evaltype=evaltype,
                                 mapping=self.mapping, **kwargs)
        ]
        objfcts += [
            SimpleSmoothDeriv(mesh=mesh, orientation='x',
                              mapping=maps * wire[1], **kwargs)
            for wire, maps in zip(self._wiresmap.maps, self._maplist)]
        objfcts += [
            SmoothDeriv2(mesh=mesh, orientation='x',
                         mapping=maps * wire[1], **kwargs)
            for wire, maps in zip(self._wiresmap.maps, self._maplist)]

        if mesh.dim > 1:
            objfcts += [
                SimpleSmoothDeriv(mesh=mesh, orientation='y',
                                  mapping=maps * wire[1], **kwargs)
                for wire, maps in zip(self._wiresmap.maps, self._maplist)]
            objfcts += [
                SmoothDeriv2(mesh=mesh, orientation='y',
                             mapping=maps * wire[1], **kwargs)
                for wire, maps in zip(self._wiresmap.maps, self._maplist)]

        if mesh.dim > 2:
            objfcts += [
                SimpleSmoothDeriv(mesh=mesh, orientation='z',
                                  mapping=maps * wire[1], **kwargs)
                for wire, maps in zip(self._wiresmap.maps, self._maplist)]
            objfcts += [
                SmoothDeriv2(mesh=mesh, orientation='z',
                             mapping=maps * wire[1], **kwargs)
                for wire, maps in zip(self._wiresmap.maps, self._maplist)]

        super(SimplePetroRegularization, self).__init__(
            mesh=mesh,
            alpha_s=alpha_s, alpha_x=alpha_x, alpha_y=alpha_y, alpha_z=alpha_z,
            alpha_xx=alpha_xx, alpha_yy=alpha_yy, alpha_zz=alpha_zz,
            objfcts=objfcts, **kwargs)

        #setKwargs(self, **kwargs)

    # Properties
    alpha_s = Props.Float("PetroPhysics weights")

    @property
    def GMmodel(self):
        if getattr(self, '_GMmodel', None) is None:
            self._GMmodel = copy.deepcopy(self.GMmref)
        return self._GMmodel

    @GMmodel.setter
    def GMmodel(self, gm):
        if gm is not None:
            self._GMmodel = copy.deepcopy(gm)
        self.objfcts[0].GMmodel = self.GMmodel

    def membership(self, m):
        return self.objfcts[0].membership(m)

    @property
    def wiresmap(self):
        if getattr(self, '_wiresmap', None) is None:
            self._wiresmap = Maps.Wires(('m', self._mesh.nC))
        return self._wiresmap

    @wiresmap.setter
    def wiresmap(self, wm):
        if wm is not None:
            self._wiresmap = wm
        self.objfcts[0].wiresmap = self.wiresmap

    @property
    def maplist(self):
        if getattr(self, '_maplist', None) is None:
            self._maplist = [Maps.IdentityMap(
                self._mesh) for maps in self.wiresmap.maps]
        return self._maplist

    @maplist.setter
    def maplist(self, mp):
        if mp is not None:
            self._maplist = mp
        self.objfcts[0].maplist = self.maplist

    @property
    def approx_gradient(self):
        if getattr(self, '_approx_gradient', None) is None:
            self._approx_gradient = True
        return self._approx_gradient

    @approx_gradient.setter
    def approx_gradient(self, ap):
        if ap is not None:
            self._approx_gradient = ap
        self.objfcts[0].approx_gradient = self.approx_gradient


class SimplePetroWithMappingSmallness(BaseRegularization):
    """
    Smallness term for the petrophysically constrained regularization
    """

    _multiplier_pair = 'alpha_s'

    def __init__(self, GMmodel, wiresmap=None,
                 maplist=None, mesh=None,
                 approx_gradient=True,
                 evaltype='approx',
                 **kwargs):

        self.approx_gradient = approx_gradient
        self.evaltype = evaltype

        super(SimplePetroWithMappingSmallness, self).__init__(
            mesh=mesh, **kwargs
        )
        self.GMmodel = GMmodel
        self.wiresmap = wiresmap
        self.maplist = maplist

        self._r_first_deriv = None
        self._r_second_deriv = None

    @property
    def W(self):
        """
        Weighting matrix
        Need to change the size to match self.wiresmap.maps * mesh.nC
        """
        if self.cell_weights is not None:
            if len(self.cell_weights) == self.wiresmap.nP:
                return sdiag(np.sqrt(self.cell_weights))
            else:
                return sp.kron(
                    speye(len(self.wiresmap.maps)),
                    sdiag(np.sqrt(self.cell_weights))
                )
        else:
            return Identity()

    @properties.validator('cell_weights')
    def _validate_cell_weights(self, change):
        if change['value'] is not None:
            if self._nC_residual != '*':
                if (len(change['value']) != self._nC_residual) and (len(change['value']) != len(self.wiresmap.maps) * self._nC_residual):
                    raise Exception(
                        'cell_weights must be length {} or {} not {}'.format(
                            self._nC_residual,
                            len(self.wiresmap.maps) * self._nC_residual,
                            len(change['value'])
                        )
                    )

    def membership(self, m):
        modellist = self.wiresmap * m
        model = np.c_[[a * b for a, b in zip(self.maplist, modellist)]].T
        return self.GMmodel.predict(model)

    @timeIt
    def __call__(self, m, externalW=True):

        if externalW:
            W = self.W
        else:
            W = Identity()

        if getattr(self, 'mref', None) is None:
            self.mref = mkvc(self.GMmodel.means_[self.membership(m)])

        if self.evaltype == 'approx':
            membership = self.membership(self.mref)
            dm = self.wiresmap * (m)
            dmref = self.wiresmap * (self.mref)
            dmm = np.c_[[a * b for a, b in zip(self.maplist, dm)]].T
            dmm = np.r_[
                [
                    self.GMmodel.cluster_mapping[membership[i]] * dmm[i].reshape(-1, 2) for i in range(dmm.shape[0])
                ]
            ].reshape(-1, 2)
            dmmref = np.c_[[a for a in dmref]].T
            dmr = dmm - dmmref
            r0 = W * mkvc(dmr)

            if self.GMmodel.covariance_type == 'tied':
                r1 = np.r_[[np.dot(self.GMmodel.precisions_, np.r_[dmr[i]])
                            for i in range(len(dmr))]]
            elif self.GMmodel.covariance_type == 'diag' or self.GMmodel.covariance_type == 'spherical':
                r1 = np.r_[[np.dot(self.GMmodel.precisions_[membership[i]] * np.eye(len(self.wiresmap.maps)),
                                   np.r_[dmr[i]]) for i in range(len(dmr))]]
            else:
                r1 = np.r_[[np.dot(self.GMmodel.precisions_[membership[i]],
                                   np.r_[dmr[i]]) for i in range(len(dmr))]]

            return 0.5 * r0.dot(W * mkvc(r1))

        elif self.evaltype == 'full':
            modellist = self.wiresmap * m
            model = np.c_[[a * b for a, b in zip(self.maplist, modellist)]].T
            score = self.GMmodel.score_samples(
                model) + ComputeConstantTerm(self.GMmodel)
            score_vec = mkvc(
                np.r_[[score for maps in self.wiresmap.maps]])
            return -np.sum((W.T * W) * score_vec) / len(self.wiresmap.maps)

    @timeIt
    def deriv(self, m):

        if getattr(self, 'mref', None) is None:
            self.mref = mkvc(self.GMmodel.means_[self.membership(m)])

        membership = self.membership(self.mref)
        modellist = self.wiresmap * m
        dmmodel = np.c_[[a * b for a, b in zip(self.maplist, modellist)]].T
        mreflist = self.wiresmap * self.mref
        mD = [a.deriv(b) for a, b in zip(self.maplist, modellist)]
        mD = sp.block_diag(mD)

        if self.approx_gradient == True:
            dmm = np.r_[
                [
                    self.GMmodel.cluster_mapping[membership[i]] * dmmodel[i].reshape(-1, 2) for i in range(dmmodel.shape[0])
                ]
            ].reshape(-1, 2)
            dmmref = np.c_[[a for a in mreflist]].T
            dm = dmm - dmmref

            if self.GMmodel.covariance_type == 'tied':
                raise Exception('Not implemented')
            else:
                r = self.W * \
                    mkvc(np.r_[
                        [
                            mkvc(
                                self.GMmodel.cluster_mapping[membership[i]].deriv(
                                    dmmodel[i],
                                    v=np.dot(self.GMmodel.precisions_[membership[i]], dm[i])))
                            for i in range(dmmodel.shape[0])]])
            return mkvc(mD.T * (self.W.T * r))

        else:
            raise Exception('Not implemented')

    @timeIt
    def deriv2(self, m, v=None):

        if getattr(self, 'mref', None) is None:
            self.mref = mkvc(self.GMmodel.means_[self.membership(m)])

        # For a positive definite Hessian,
        # we approximate it with the covariance of the cluster
        # whose each point belong
        membership = self.membership(self.mref)
        modellist = self.wiresmap * m
        dmmodel = np.c_[[a * b for a, b in zip(self.maplist, modellist)]].T
        mD = [a.deriv(b) for a, b in zip(self.maplist, modellist)]
        mD = sp.block_diag(mD)

        if self._r_second_deriv is None:
            if self.GMmodel.covariance_type == 'tied':
                r = np.r_[
                    [
                        self.GMmodel.cluster_mapping[membership[i]].deriv(
                            dmmodel[i],
                            v=(self.GMmodel.cluster_mapping[membership[i]].deriv(
                                dmmodel[i],
                                v=self.GMmodel.precisions_
                            )).T
                        )
                        for i in range(len(dmmodel))
                    ]
                ]
            elif self.GMmodel.covariance_type == 'spherical' or self.GMmodel.covariance_type == 'diag':
                r = np.r_[
                    [
                        self.GMmodel.cluster_mapping[membership[i]].deriv(
                            dmmodel[i],
                            v=(self.GMmodel.cluster_mapping[membership[i]].deriv(
                                dmmodel[i],
                                v=self.GMmodel.precisions_[membership[i]] *
                                np.eye(len(self.wiresmap.maps))
                            )).T
                        )
                        for i in range(len(dmmodel))
                    ]
                ]
            else:
                r = np.r_[
                    [
                        self.GMmodel.cluster_mapping[membership[i]].deriv(
                            dmmodel[i],
                            v=(self.GMmodel.cluster_mapping[membership[i]].deriv(
                                dmmodel[i],
                                v=self.GMmodel.precisions_[membership[i]]
                            )).T
                        )
                        for i in range(len(dmmodel))
                    ]
                ]
            self._r_second_deriv = r

        if v is not None:
            mDv = self.wiresmap * (mD * v)
            mDv = np.c_[mDv]
            return mkvc(mD.T * ((self.W.T * self.W) *
                                mkvc(np.r_[[np.dot(self._r_second_deriv[i], mDv[i]) for i in range(len(mDv))]])))
        else:
            # Forming the Hessian by diagonal blocks
            hlist = [[self._r_second_deriv[:, i, j]
                      for i in range(len(self.wiresmap.maps))]
                     for j in range(len(self.wiresmap.maps))]

            Hr = sp.csc_matrix((0, 0), dtype=np.float64)
            for i in range(len(self.wiresmap.maps)):
                Hc = sp.csc_matrix((0, 0), dtype=np.float64)
                for j in range(len(self.wiresmap.maps)):
                    Hc = sp.hstack([Hc, sdiag(hlist[i][j])])
                Hr = sp.vstack([Hr, Hc])

            mDW = self.W * mD

            return (mDW.T * mDW) * Hr


class SimplePetroWithMappingRegularization(SimpleComboRegularization):

    def __init__(
        self, mesh, GMmref, GMmodel=None,
        wiresmap=None, maplist=None, approx_gradient=True,
        evaltype='approx',
        alpha_s=1.0, alpha_x=1.0, alpha_y=1.0, alpha_z=1.0,
        alpha_xx=0., alpha_yy=0., alpha_zz=0.,
        **kwargs
    ):
        self.GMmref = copy.deepcopy(GMmref)
        order_clusters_GM_weight(self.GMmref)
        self._GMmodel = copy.deepcopy(GMmodel)
        self._wiresmap = wiresmap
        self._maplist = maplist
        self._mesh = mesh
        self.mesh = mesh
        self._approx_gradient = approx_gradient
        self._evaltype = evaltype
        self.mapping = Maps.IdentityMap(mesh, nP=self.wiresmap.nP)

        objfcts = [
            SimplePetroWithMappingSmallness(
                mesh=mesh,
                GMmodel=self.GMmodel,
                wiresmap=self.wiresmap,
                maplist=self.maplist,
                approx_gradient=approx_gradient,
                evaltype=evaltype,
                mapping=self.mapping, **kwargs)
        ]
        objfcts += [
            SimpleSmoothDeriv(mesh=mesh, orientation='x',
                              mapping=maps * wire[1], **kwargs)
            for wire, maps in zip(self._wiresmap.maps, self._maplist)]
        objfcts += [
            SmoothDeriv2(mesh=mesh, orientation='x',
                         mapping=maps * wire[1], **kwargs)
            for wire, maps in zip(self._wiresmap.maps, self._maplist)]

        if mesh.dim > 1:
            objfcts += [
                SimpleSmoothDeriv(mesh=mesh, orientation='y',
                                  mapping=maps * wire[1], **kwargs)
                for wire, maps in zip(self._wiresmap.maps, self._maplist)]
            objfcts += [
                SmoothDeriv2(mesh=mesh, orientation='y',
                             mapping=maps * wire[1], **kwargs)
                for wire, maps in zip(self._wiresmap.maps, self._maplist)]

        if mesh.dim > 2:
            objfcts += [
                SimpleSmoothDeriv(mesh=mesh, orientation='z',
                                  mapping=maps * wire[1], **kwargs)
                for wire, maps in zip(self._wiresmap.maps, self._maplist)]
            objfcts += [
                SmoothDeriv2(mesh=mesh, orientation='z',
                             mapping=maps * wire[1], **kwargs)
                for wire, maps in zip(self._wiresmap.maps, self._maplist)]

        super(SimplePetroWithMappingRegularization, self).__init__(
            mesh=mesh,
            alpha_s=alpha_s, alpha_x=alpha_x, alpha_y=alpha_y, alpha_z=alpha_z,
            alpha_xx=alpha_xx, alpha_yy=alpha_yy, alpha_zz=alpha_zz,
            objfcts=objfcts, **kwargs)

        #setKwargs(self, **kwargs)

    # Properties
    alpha_s = Props.Float("PetroPhysics weights")

    @property
    def GMmodel(self):
        if getattr(self, '_GMmodel', None) is None:
            self._GMmodel = copy.deepcopy(self.GMmref)
        return self._GMmodel

    @GMmodel.setter
    def GMmodel(self, gm):
        if gm is not None:
            self._GMmodel = copy.deepcopy(gm)
        self.objfcts[0].GMmodel = self.GMmodel

    #@classmethod
    def membership(self, m):
        return self.objfcts[0].membership(m)

    @property
    def wiresmap(self):
        if getattr(self, '_wiresmap', None) is None:
            self._wiresmap = Maps.Wires(('m', self._mesh.nC))
        return self._wiresmap

    @wiresmap.setter
    def wiresmap(self, wm):
        if wm is not None:
            self._wiresmap = wm
        self.objfcts[0].wiresmap = self.wiresmap

    @property
    def maplist(self):
        if getattr(self, '_maplist', None) is None:
            self._maplist = [Maps.IdentityMap(
                self._mesh) for maps in self.wiresmap.maps]
        return self._maplist

    @maplist.setter
    def maplist(self, mp):
        if mp is not None:
            self._maplist = mp
        self.objfcts[0].maplist = self.maplist

    @property
    def approx_gradient(self):
        if getattr(self, '_approx_gradient', None) is None:
            self._approx_gradient = True
        return self._approx_gradient

    @approx_gradient.setter
    def approx_gradient(self, ap):
        if ap is not None:
            self._approx_gradient = ap
        self.objfcts[0].approx_gradient = self.approx_gradient


def MakeSimplePetroRegularization(
    mesh, GMmref, GMmodel=None,
    wiresmap=None, maplist=None,
    approx_gradient=True,
    evaltype='approx',
    gamma=1.,
    alpha_s=1.0, alpha_x=1.0, alpha_y=1.0, alpha_z=1.0,
    alpha_xx=0., alpha_yy=0., alpha_zz=0.,
    cell_weights_list=None,
    **kwargs
):

    if wiresmap is None:
        wrmp = Maps.Wires(('m', mesh.nC))
    else:
        wrmp = wiresmap

    if maplist is None:
        mplst = [Maps.IdentityMap(mesh) for maps in wrmp.maps]
    else:
        mplst = maplist

    if cell_weights_list is None:
        clwhtlst = [Identity() for maps in wrmp.maps]
    else:
        clwhtlst = cell_weights_list


    reg = SimplePetroRegularization(
        mesh=mesh, GMmref=GMmref, GMmodel=GMmodel,
        wiresmap=wiresmap, maplist=maplist,
        approx_gradient=approx_gradient,
        evaltype=evaltype,
        alpha_s=alpha_s,
        alpha_x=0., alpha_y=0., alpha_z=0.,
        **kwargs
    )
    reg.gamma = gamma
    if cell_weights_list is not None:
        reg.objfcts[0].cell_weights = np.hstack(clwhtlst)

    if isinstance(alpha_x, float):
        alph_x = alpha_x * np.ones(len(wrmp.maps))
    else:
        alph_x = alpha_x

    if isinstance(alpha_y, float):
        alph_y = alpha_y * np.ones(len(wrmp.maps))
    else:
        alph_y = alpha_y

    if isinstance(alpha_z, float):
        alph_z = alpha_z * np.ones(len(wrmp.maps))
    else:
        alph_z = alpha_z

    for i, (wire, maps) in enumerate(zip(wrmp.maps, mplst)):
        reg += Simple(
            mesh=mesh,
            mapping=maps * wire[1],
            alpha_s=0.,
            alpha_x=alph_x[i],
            alpha_y=alph_y[i],
            alpha_z=alph_z[i],
            cell_weights=clwhtlst[i],
            ** kwargs
        )

    return reg<|MERGE_RESOLUTION|>--- conflicted
+++ resolved
@@ -1397,11 +1397,6 @@
             return self.stashedR
 
         # Eta scaling is important for mix-norms...do not mess with it
-<<<<<<< HEAD
-        eta = (2. * np.abs(f_m).max() * self.epsilon)**(1. - self.norm / 2.)
-        r = (eta / (f_m**2. + self.epsilon**2.)**(1. - self.norm / 2.))**0.5
-        # print(eta)
-=======
         maxVal = np.ones_like(f_m) * np.abs(f_m).max()
         maxVal[self.norm < 1] = self.epsilon / np.sqrt(1.-self.norm[self.norm < 1])
         maxGrad = maxVal / (maxVal**2. + self.epsilon**2.)**(1.-self.norm/2.)
@@ -1412,7 +1407,6 @@
 
         r = (eta / (f_m**2. + self.epsilon**2.)**(1.-self.norm/2.))**0.5
 
->>>>>>> d715980c
         self.stashedR = r  # stash on the first calculation
         return r
 
@@ -1510,10 +1504,6 @@
         Ave = getattr(self.regmesh, 'aveCC2F{}'.format(self.orientation))
 
         # Eta scaling is important for mix-norms...do not mess with it
-<<<<<<< HEAD
-        eta = (2. * np.abs(f_m).max() * self.epsilon)**(1. - self.norm / 2.)
-        r = (eta / (f_m**2. + self.epsilon**2.)**(1. - self.norm / 2.))**0.5
-=======
         maxVal = np.ones_like(f_m) * np.abs(f_m).max()
         maxVal[self.norm < 1] = self.epsilon / np.sqrt(1.-self.norm[self.norm < 1])
         maxGrad = maxVal / (maxVal**2. + self.epsilon**2.)**(1.-self.norm/2.)
@@ -1522,7 +1512,6 @@
         eta[maxGrad != 0] = np.abs(f_m).max()/maxGrad[maxGrad != 0]
 
         r = (eta / (f_m**2. + self.epsilon**2.)**(1.-self.norm/2.))**0.5
->>>>>>> d715980c
 
         self.stashedR = r  # stash on the first calculation
         return r
