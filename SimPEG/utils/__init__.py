from __future__ import print_function

from discretize.utils.interpolation_utils import interpmat

from .mat_utils import (
    mkvc,
    sdiag,
    sdInv,
    speye,
    kron3,
    spzeros,
    ddx,
    av,
    av_extrap,
    ndgrid,
    ind2sub,
    sub2ind,
    getSubArray,
    inv3X3BlockDiagonal,
    inv2X2BlockDiagonal,
    TensorType,
    makePropertyTensor,
    invPropertyTensor,
    diagEst,
    Zero,
    Identity,
    uniqueRows,
    eigenvalue_by_power_iteration,
    cartesian2spherical,
    spherical2cartesian,
    coterminal,
    define_plane_from_points,
)
from .code_utils import (
    memProfileWrapper,
    hook,
    setKwargs,
    printTitles,
    printLine,
    checkStoppers,
    printStoppers,
    printDone,
    callHooks,
    dependentProperty,
    asArray_N_x_Dim,
    requires,
    Report,
)
from .mesh_utils import exampleLrmGrid, meshTensor, closestPoints, ExtractCoreMesh
from .curv_utils import volTetra, faceInfo, indexCube
from .counter_utils import Counter, count, timeIt
from . import model_builder
from . import solver_utils
from . import io_utils
from .coord_utils import rotatePointsFromNormals, rotationMatrixFromNormals
<<<<<<< HEAD
from .model_utils import surface2ind_topo, depth_weighting
from .plot_utils import plot2Ddata, plotLayer
=======
from .model_utils import surface2ind_topo
from .plot_utils import plot2Ddata, plotLayer, plot_1d_layer_model
>>>>>>> 65a896b8
from .io_utils import download
from .pgi_utils import (
    make_SimplePGI_regularization,
    make_PGI_regularization,
    make_SimplePGIwithRelationships_regularization,
    GaussianMixture,
    WeightedGaussianMixture,
    GaussianMixtureWithPrior,
    GaussianMixtureWithNonlinearRelationships,
    GaussianMixtureWithNonlinearRelationshipsWithPrior,
)

"""
Deprecated,
don't think we can throw warning if a user accesses them from here...
"""
SolverUtils = solver_utils
ModelBuilder = model_builder<|MERGE_RESOLUTION|>--- conflicted
+++ resolved
@@ -53,13 +53,8 @@
 from . import solver_utils
 from . import io_utils
 from .coord_utils import rotatePointsFromNormals, rotationMatrixFromNormals
-<<<<<<< HEAD
 from .model_utils import surface2ind_topo, depth_weighting
-from .plot_utils import plot2Ddata, plotLayer
-=======
-from .model_utils import surface2ind_topo
 from .plot_utils import plot2Ddata, plotLayer, plot_1d_layer_model
->>>>>>> 65a896b8
 from .io_utils import download
 from .pgi_utils import (
     make_SimplePGI_regularization,
