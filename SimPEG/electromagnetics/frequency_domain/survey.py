--- conflicted
+++ resolved
@@ -28,22 +28,22 @@
         _source_location_dict = {}
         _source_location_by_sounding_dict = {}
         for src in source_list:
-            
+
             if src.frequency not in _frequency_dict:
                 _frequency_dict[src.frequency] = []
             _frequency_dict[src.frequency] += [src]
-            
-            if src.i_sounding not in _source_location_dict:    
+
+            if src.i_sounding not in _source_location_dict:
                 _source_location_dict[src.i_sounding] = []
                 _source_location_by_sounding_dict[src.i_sounding] = []
             _source_location_dict[src.i_sounding] += [src]
             _source_location_by_sounding_dict[src.i_sounding] += [src.location]
-            
+
         self._frequency_dict = _frequency_dict
         self._frequencies = sorted([f for f in self._frequency_dict])
         self._source_location_dict = _source_location_dict
         self._source_location_by_sounding_dict = _source_location_by_sounding_dict
-  
+
     @property
     def frequencies(self):
         """
@@ -103,8 +103,9 @@
         ), "The requested frequency is not in this survey."
         return self._frequency_dict[frequency]
 
-<<<<<<< HEAD
-    getSrcByFreq = deprecate_method(get_sources_by_frequency, "getSrcByFreq", "0.15.0")
+    getSrcByFreq = deprecate_method(
+        get_sources_by_frequency, "getSrcByFreq", "0.16.0", future_warn=True
+    )
 
     @property
     def source_location_by_sounding_dict(self):
@@ -127,19 +128,19 @@
 
     @property
     def vnD_by_sounding_dict(self):
-        if getattr(self, '_vnD_by_sounding_dict', None) is None:
+        if getattr(self, "_vnD_by_sounding_dict", None) is None:
             self._vnD_by_sounding_dict = {}
             for i_sounding in self.source_location_by_sounding_dict:
                 source_list = self.get_sources_by_sounding_number(i_sounding)
                 nD = 0
                 for src in source_list:
-                    nD +=src.nD
+                    nD += src.nD
                 self._vnD_by_sounding_dict[i_sounding] = nD
         return self._vnD_by_sounding_dict
-    
+
     @property
     def vnrx_by_sounding_dict(self):
-        if getattr(self, '_vnrx_by_sounding_dict', None) is None:
+        if getattr(self, "_vnrx_by_sounding_dict", None) is None:
             self._vnrx_by_sounding_dict = {}
             for i_sounding in self.source_location_by_sounding_dict:
                 source_list = self.get_sources_by_sounding_number(i_sounding)
@@ -148,9 +149,9 @@
                 # number of receiver locations
                 src = source_list[0]
                 for rx in src.receiver_list:
-                    nrx +=len(rx.locations)
+                    nrx += len(rx.locations)
                 self._vnrx_by_sounding_dict[i_sounding] = nrx
-        return self._vnrx_by_sounding_dict        
+        return self._vnrx_by_sounding_dict
 
     @property
     def frequency_by_sounding_dict(self):
@@ -161,20 +162,20 @@
     @property
     def receiver_location_by_sounding_dict(self):
         if getattr(self, "_receiver_location_by_sounding_dict", None) is None:
-            self.get_attributes_by_sounding()        
+            self.get_attributes_by_sounding()
         return self._receiver_location_by_sounding_dict
 
     @property
     def receiver_orientation_by_sounding_dict(self):
         if getattr(self, "_receiver_orientation_by_sounding_dict", None) is None:
-            self.get_attributes_by_sounding()        
+            self.get_attributes_by_sounding()
         return self._receiver_orientation_by_sounding_dict
 
     @property
     def receiver_use_offset_by_sounding_dict(self):
         if getattr(self, "_receiver_use_offset_by_sounding_dict", None) is None:
-            self.get_attributes_by_sounding()        
-        return self._receiver_use_offset_by_sounding_dict        
+            self.get_attributes_by_sounding()
+        return self._receiver_use_offset_by_sounding_dict
 
     def get_attributes_by_sounding(self):
         self._frequency_by_sounding_dict = {}
@@ -195,11 +196,12 @@
                     rx_use_offset.append(rx.use_source_receiver_offset)
                     frequencies.append(src.frequency)
             self._frequency_by_sounding_dict[i_sounding] = np.hstack([frequencies])
-            self._receiver_orientation_by_sounding_dict[i_sounding] = np.hstack([rx_orientations])
-            self._receiver_location_by_sounding_dict[i_sounding] = np.vstack([rx_locations])[:,0,:]
-            self._receiver_use_offset_by_sounding_dict[i_sounding] = np.hstack([rx_use_offset])
-=======
-    getSrcByFreq = deprecate_method(
-        get_sources_by_frequency, "getSrcByFreq", "0.16.0", future_warn=True
-    )
->>>>>>> 3cc8e786
+            self._receiver_orientation_by_sounding_dict[i_sounding] = np.hstack(
+                [rx_orientations]
+            )
+            self._receiver_location_by_sounding_dict[i_sounding] = np.vstack(
+                [rx_locations]
+            )[:, 0, :]
+            self._receiver_use_offset_by_sounding_dict[i_sounding] = np.hstack(
+                [rx_use_offset]
+            )