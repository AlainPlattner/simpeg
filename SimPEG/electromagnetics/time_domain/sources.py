--- conflicted
+++ resolved
@@ -1,6 +1,7 @@
 import numpy as np
 from scipy.constants import mu_0
 import properties
+import warnings
 from ...utils.code_utils import deprecate_property
 
 from geoana.em.static import MagneticDipoleWholeSpace, CircularLoopWholeSpace
@@ -8,22 +9,6 @@
 from ..base import BaseEMSrc
 from ..utils import segmented_line_current_source_term, line_through_faces
 from ...props import LocationVector
-<<<<<<< HEAD
-from ...utils import sdiag, Zero
-
-from .waveforms import (
-    BaseWaveform,
-    StepOffWaveform,
-    RampOffWaveform,
-    RawWaveform,
-    VTEMWaveform,
-    TrapezoidWaveform,
-    TriangularWaveform,
-    QuarterSineRampOnWaveform,
-    HalfSineWaveform,
-    PiecewiseLinearWaveform,
-)
-=======
 from ...utils import setKwargs, sdiag, Zero
 
 ###############################################################################
@@ -663,7 +648,6 @@
         else:
             return 0
 
->>>>>>> ce5bde15
 
 ###############################################################################
 #                                                                             #
@@ -682,10 +666,6 @@
         "is the source a galvanic of inductive source",
         choices=["inductive", "galvanic"],
     )
-    
-    i_sounding = properties.Integer(
-        "sounding number of the source", min=0, default=0, required=True
-    )    
 
     def __init__(self, receiver_list=None, **kwargs):
         if receiver_list is not None:
@@ -927,7 +907,7 @@
 
     radius = properties.Float("radius of the loop source", default=1.0, min=0.0)
 
-    current = properties.Float("maximum current amplitude", default=1.0)
+    current = properties.Float("current in the loop", default=1.0)
 
     N = properties.Float("number of turns in the loop", default=1.0)
 
