from __future__ import print_function
from __future__ import absolute_import
from __future__ import division

import matplotlib.pyplot as plt
import numpy as np

import properties
from SimPEG.EM.Utils.EMUtils import mu_0, omega

# Define the default component dictionaries
DEFAULT_COMP_DICT = {
    'xx':{'color': 'green', 'label': 'Imp_xx', 'marker': '_', 'ls': 'None'},
    'xy':{'color': 'blue', 'label': 'Imp_xy', 'marker': '_', 'ls': 'None'},
    'yx':{'color': 'red', 'label': 'Imp_yx', 'marker': '_', 'ls': 'None'},
    'yy':{'color': 'yellow', 'label': 'Imp_yy', 'marker': '_', 'ls': 'None'},
    'zx':{'color': 'brown', 'label': 'Tip_zx', 'marker': '_', 'ls': 'None'},
    'zy':{'color': 'purple', 'label': 'Tip_zy', 'marker': '_', 'ls': 'None'},
}

# Define some hidden attributes
_imp_comps = ['xx', 'xy', 'yx', 'yy']

def _validate_kwargs(input_dict, compare_dict):
    """
    Function to deal with keyword arguments.

    :param input_dict: matplotlib kwargs dictionary with custom arguments
    :type input_dict: :class: `dict`
    :param compare_dict: matplotlib kwargs of default to use arguments
    :type compare_dict: :class: `dict`
    """
    # Set the default plot kwargs
    for key, val in compare_dict.iteritems():
        # Make sure they aren't already assigned
        if input_dict is None:
            input_dict = compare_dict.copy()
        else:
            if key not in input_dict:
                input_dict[key] = val
    # Return
    return input_dict


class Base_DataNSEM_plots(properties.HasProperties):
    """
    A class container of matplotlib panels for plotting
    NSEM data.

    """
    fig = properties.Instance(
        'Figure plotting',
        plt.Figure,
        required=False)
    axes = properties.List(
        'List of plot axes',
        properties.Instance('Axes to plot the on', plt.Axes),
        required=False)

    def setup(self):
        """
        Setup up the plot window.

        Should populate the
            self.fig and self.axes properties
        """
        raise NotImplementedError('Is required in subclasses of {}'.format(self.__class__))

    def draw(self):
        raise NotImplementedError('Is required in subclasses of {}'.format(self.__class__))


    def clear_axes(self):
        """
        Function to clear all of the axes
        """
        for ax in self.axes:
            while len(ax.lines) > 0:
                for line in ax.lines:
                    ax.lines.remove(line)

            while len(ax.collections) > 0:
                for item in ax.collections:
                    item.remove()


class tip_amp_station_plot(Base_DataNSEM_plots):
    """
    Class for setting up 2 axes figure with:
        tipper amplitudes | tipper phase
        setup.
    """

    def __init__(self):
        super(tip_amp_station_plot, self).__init__()


    def setup(self):
        """
        Setup a station data plot figure.
        """
        self.fig, axes_temp = plt.subplots(1, 2, sharex=True)
        self.axes = axes_temp.ravel().tolist()
        self.fig.set_size_inches((13.5, 4.0))

        for ax in self.axes:
            ax.set_xscale('log')

        self.axes[0].invert_xaxis()
        self.axes[0].set_yscale('log')
        # Set labels
        self.axes[0].set_xlabel('Frequency [Hz]')
        self.axes[1].set_xlabel('Frequency [Hz]')
        self.axes[0].set_ylabel('Tipper amplitude [V/A]')
        self.axes[1].set_ylim(-180, 180)
        self.axes[1].set_ylabel('Tipper angle [degrees]')

    def draw(self, data_list, location):
        """
        Function to draw on the axes

        :param data_list: List of NSEM data objects to plot.
            Has to be of length >= 1. First item is treat as a
            observed data (Hast to have standard_deviation and floor)
            assigned) and the others are plotted on top.
        :param location: Location of the station to plot
        """

        axes = self.axes

        # Set keyword arguments
        st_kwargs = {'marker': '_', 'ls': 'None'}
        eb_kwargs = {'ls': 'None'}
        # Pop the data from the list
        data = data_list[0]

        # Apparent resistivity
        data.plot_tip_amp(location, ['zx', 'zy'],
                          ax=axes[0], errorbars=True)

        # Apparent phase
        data.plot_app_phs(location, ['zx', 'zy'],
                          ax=axes[1], errorbars=True)

        # Plot the additional data
        for other_data in data_list[1::]:
            # Need add symbol generation
            dd_kwargs = {'zx': {'marker': '.', 'ls': '--'},
                         'zy': {'marker': '.', 'ls': '--'}}

            # Apparent resistivity
            other_data.plot_tip_amp(location, ['xy', 'yx'],
                                    ax=axes[0], errorbars=False,
                                    comp_plot_dict=dd_kwargs)

            # Apparent phase
            other_data.plot_app_phs(location, ['xy', 'yx'],
                                    ax=axes[1], errorbars=False,
                                    comp_plot_dict=dd_kwargs)


class app_res_phs_imp_station_plot(Base_DataNSEM_plots):
    """
    Class for setting up 4 axes figure with:
            apparent resistivity | phase
            --------------------------------
            impedance amplitudes | impedance phase
        setup.
    """

    def __init__(self):
        super(app_res_phs_imp_station_plot, self).__init__()


    def setup(self):
        """
        Setup a station data plot figure.
        """
        self.fig, axes_temp = plt.subplots(2, 2, sharex=True)
        self.axes = axes_temp.ravel().tolist()
        self.fig.set_size_inches((13.5, 7.0))

        # Have to deal with axes
        # Set log

        for ax in self.axes:
            ax.set_xscale('log')

        self.axes[0].invert_xaxis()
        self.axes[0].set_yscale('log')
        self.axes[2].set_yscale('log')
        # Set labels
        self.axes[2].set_xlabel('Frequency [Hz]')
        self.axes[3].set_xlabel('Frequency [Hz]')
        self.axes[0].set_ylabel('Apperent resistivity [Ohm m]')
        self.axes[1].set_ylabel('Apperent phase [degrees]')
        self.axes[1].set_ylim(-180, 180)
        self.axes[2].set_ylabel('Impedance amplitude [V/A]')
        self.axes[3].set_ylim(-180, 180)
        self.axes[3].set_ylabel('Impedance angle [degrees]')

    def draw(self, data_list, location):
        """
        Function to draw on the axes

        :param data_list: List of NSEM data objects to plot.
            Has to be of length >= 1. First item is treat as a
            observed data (Hast to have standard_deviation and floor)
            assigned) and the others are plotted on top.
        :param location: Location of the station to plot
        """

        axes = self.axes

        # Set keyword arguments
        st_kwargs = {'marker':'_', 'ls':'None'}
        eb_kwargs = {'ls':'None'}
        # Pop the data from the list
        data = data_list[0]

        # Apparent resistivity
        data.plot_app_res(location, ['xy', 'yx'],
                          ax=axes[0], errorbars=True)

        # Apparent phase
        data.plot_app_phs(location, ['xy', 'yx'],
                          ax=axes[1], errorbars=True)

        # Impedamce amplitude
        data.plot_imp_amp(location, ['xx', 'xy', 'yx', 'yy'],
                          ax=axes[2], errorbars=True)

        # Impedance phase
        data.plot_app_phs(location, ['xx', 'xy', 'yx', 'yy'],
                          ax=axes[3], errorbars=True)


        # Plot the additional data
        for other_data in data_list[1::]:
            # Need add symbol generation
            dd_kwargs = {'xx': {'marker': '.', 'ls': '--'},
                         'xy': {'marker': '.', 'ls': '--'},
                         'yx': {'marker': '.', 'ls': '--'},
                         'yy': {'marker': '.', 'ls': '--'}}

            # Apparent resistivity
            other_data.plot_app_res(location, ['xy', 'yx'],
                                    ax=axes[0], errorbars=False,
                                    comp_plot_dict=dd_kwargs)

            # Apparent phase
            other_data.plot_app_phs(location, ['xy', 'yx'],
                                    ax=axes[1], errorbars=False,
                                    comp_plot_dict=dd_kwargs)

            # Impedamce amplitude
            other_data.plot_imp_amp(location,
                                    ['xx', 'xy', 'yx', 'yy'],
                                    ax=axes[2], errorbars=False,
                                    comp_plot_dict=dd_kwargs)

            # Impedance phase
            other_data.plot_app_phs(location,
                                    ['xx', 'xy', 'yx', 'yy'],
                                    ax=axes[3], errorbars=False,
                                    comp_plot_dict=dd_kwargs)


class DataNSEM_plot_functions(object):
    """
    Class container for properties and methods for
    plotting of NSEM data.

    """

    def __init__(self):
<<<<<<< HEAD
=======
        """
        Just for reference
        """
>>>>>>> c2f58167
        pass

    def plot_app_res(self, location,
                     components=['xy', 'yx'], ax=None, errorbars=False,
                     comp_plot_dict=DEFAULT_COMP_DICT):
        """
        Plot apperent resistivity curves at a given location

        :param location: Location of the data point
        :type location: :class:`axes <matplotlib.axes>`
        :param components: List of the components to plot.
            Default = ['xy','yx']
        :type components: list
        :param ax: The ax object to add the,  , Default: None
        :type ax: :class:`axes <matplotlib.axes>`
        :param errorbars: Controls if errorbars are plotted
            Default = True
        :type errorbars: boolean
        :param comp_plot_dict: Dictionary with additional kwargs
            for matplotlib.plot
        :type comp_plot_dict: dict

        """
        if ax is None:
            fig, ax = plt.subplots(1, 1)
            ax.invert_xaxis()
            ax.set_xscale('log')
            ax.set_yscale('log')
            ax.set_xlabel('Frequency [Hz]')
            ax.set_ylabel('Apperent resistivity [Ohm m]')
        else:
            fig = ax.get_figure()

        for comp in components:
            st_kwargs = _validate_kwargs(
                comp_plot_dict[comp], DEFAULT_COMP_DICT[comp])

            self.station_component(
                location, comp, 'app_res',
                ax=ax, **st_kwargs)
            if errorbars:
                eb_kwargs = _validate_kwargs(
                    comp_plot_dict[comp], DEFAULT_COMP_DICT[comp])

                self.station_errorbars(
                    location, comp, 'app_res',
                    ax=ax, **eb_kwargs)

        return ax

    def plot_app_phs(self, location,
                     components=['xy', 'yx'], ax=None, errorbars=False,
                     comp_plot_dict=DEFAULT_COMP_DICT):
        """
        Plot apperent resistivity curves at a given location

        :param location: Location of the data point
        :type location: :class:`axes <matplotlib.axes>`
        :param components: List of the components to plot.
            Default = ['xy','yx']
        :type components: list
        :param ax: The ax object to add the,  , Default: None
        :type ax: :class:`axes <matplotlib.axes>`
        :param errorbars: Controls if errorbars are plotted
            Default = True
        :type errorbars: boolean
        :param comp_plot_dict: Dictionary with additional kwargs
            for matplotlib.plot settings
        :type comp_plot_dict: dict
        """
        if ax is None:
            fig, ax = plt.subplots(1, 1)
            ax.invert_xaxis()
            ax.set_xscale('log')
            ax.set_xlabel('Frequency [Hz]')
            ax.set_ylabel('Phase angle [Degrees]')
        else:
            fig = ax.get_figure()

        for comp in components:
            st_kwargs = _validate_kwargs(
                comp_plot_dict[comp], DEFAULT_COMP_DICT[comp])

            self.station_component(
                location, comp, 'phase',
                ax=ax, **st_kwargs)
            if errorbars:
                eb_kwargs = _validate_kwargs(
                    comp_plot_dict[comp], DEFAULT_COMP_DICT[comp])

                self.station_errorbars(
                    location, comp, 'phase',
                    ax=ax, **eb_kwargs)

        return ax

    def plot_imp_amp(self, location,
                     components=['xy', 'yx'], ax=None, errorbars=False,
                     comp_plot_dict=DEFAULT_COMP_DICT):
        """
        Plot impedance amplitude curves at a given location

        :param location: Location of the data point
        :type location: :class:`axes <matplotlib.axes>`
        :param components: List of the components to plot.
            Default = ['xy','yx']
        :type components: list
        :param ax: The ax object to add the,  , Default: None
        :type ax: :class:`axes <matplotlib.axes>`
        :param errorbars: Controls if errorbars are plotted
            Default = True
        :type errorbars: boolean
        :param comp_plot_dict: Dictionary with additional kwargs
            for matplotlib.plot
        :type comp_plot_dict: dict
        """
        if ax is None:
            fig, ax = plt.subplots(1, 1)
            ax.invert_xaxis()
            ax.set_xscale('log')
            ax.set_yscale('log')
            ax.set_xlabel('Frequency [Hz]')
            ax.set_ylabel('Impedance amplitude [V/A]')
        else:
            fig = ax.get_figure()

        for comp in components:
            st_kwargs = _validate_kwargs(
                comp_plot_dict[comp], DEFAULT_COMP_DICT[comp])

            self.station_component(
                location, comp, 'amplitude',
                ax=ax, **st_kwargs)
            if errorbars:
                eb_kwargs = _validate_kwargs(
                    comp_plot_dict[comp], DEFAULT_COMP_DICT[comp])

                self.station_errorbars(
                    location, comp, 'amplitude',
                    ax=ax, **eb_kwargs)

        return ax

    def plot_tip_amp(self, location,
                     components=['zx', 'zy'], ax=None, errorbars=False,
                     comp_plot_dict=DEFAULT_COMP_DICT):
        """
        Plot tipper amplitude curves at a given location

        :param location: Location of the data point
        :type location: :class:`axes <matplotlib.axes>`
        :param components: List of the components to plot.
            Default = ['xy','yx']
        :type components: list
        :param ax: The ax object to add the,  , Default: None
        :type ax: :class:`axes <matplotlib.axes>`
        :param errorbars: Controls if errorbars are plotted
            Default = True
        :type errorbars: boolean
        :param comp_plot_dict: Dictionary with additional kwargs
            for matplotlib.plot
        :type comp_plot_dict: dict
        """
        if ax is None:
            fig, ax = plt.subplots(1, 1)
            ax.invert_xaxis()
            ax.set_xscale('log')
            ax.set_yscale('log')
            ax.set_xlabel('Frequency [Hz]')
            ax.set_ylabel('Tipper magnitude [unitless]')
        else:
            fig = ax.get_figure()

        for comp in components:
            st_kwargs = _validate_kwargs(
                comp_plot_dict[comp], DEFAULT_COMP_DICT[comp])

            self.station_component(
                location, comp, 'amplitude',
                ax=ax, **st_kwargs)
            if errorbars:
                eb_kwargs = _validate_kwargs(
                    comp_plot_dict[comp], DEFAULT_COMP_DICT[comp])

                self.station_errorbars(
                    location, comp, 'amplitude',
                    ax=ax, **eb_kwargs)

        return ax

    def map_iso_frequency(self, freq, ax=None, **plot_kwargs):
        """
        Function that maps the data at an certain frequency.
        :param frequency: The frequency to map the data for
        :type frequency: :class:`float`
        :param ax: The ax object for mapping to. Default: None
        :type ax: :class:`axes <matplotlib.axes>`

        """
        def plotIsoFreqNSimpedance(ax,freq,array,flag,par='abs',colorbar=True,colorNorm='SymLog',cLevel=True,contour=True):

    indUniFreq = np.where(freq==array['freq'])


    x, y = array['x'][indUniFreq],array['y'][indUniFreq]
    if par == 'abs':
        zPlot = np.abs(array[flag][indUniFreq])
        cmap = plt.get_cmap('OrRd_r')#seismic')
        level = np.logspace(0,-5,31)
        clevel = np.logspace(0,-4,5)
        plotNorm = colors.LogNorm()
    elif par == 'real':
        zPlot = np.real(array[flag][indUniFreq])
        cmap = plt.get_cmap('RdYlBu')
        if cLevel:
            level = np.concatenate((-np.logspace(0,-10,31),np.logspace(-10,0,31)))
            clevel = np.concatenate((-np.logspace(0,-8,5),np.logspace(-8,0,5)))
        else:
            level = np.linspace(zPlot.min(),zPlot.max(),100)
            clevel = np.linspace(zPlot.min(),zPlot.max(),10)
        if colorNorm=='SymLog':
            plotNorm = colors.SymLogNorm(1e-10,linscale=2)
        else:
            plotNorm = colors.Normalize()
    elif par == 'imag':
        zPlot = np.imag(array[flag][indUniFreq])
        cmap = plt.get_cmap('RdYlBu')
        level = np.concatenate((-np.logspace(0,-10,31),np.logspace(-10,0,31)))
        clevel = np.concatenate((-np.logspace(0,-8,5),np.logspace(-8,0,5)))
        plotNorm = colors.SymLogNorm(1e-10,linscale=2)
        if cLevel:
            level = np.concatenate((-np.logspace(0,-10,31),np.logspace(-10,0,31)))
            clevel = np.concatenate((-np.logspace(0,-8,5),np.logspace(-8,0,5)))
        else:
            level = np.linspace(zPlot.min(),zPlot.max(),100)
            clevel = np.linspace(zPlot.min(),zPlot.max(),10)
        if colorNorm=='SymLog':
            plotNorm = colors.SymLogNorm(1e-10,linscale=2)
        elif colorNorm=='Lin':
            plotNorm = colors.Normalize()
    if contour:
        cs = ax.tricontourf(x,y,zPlot,levels=level,cmap=cmap,norm=plotNorm)#,extend='both')
    else:
        uniX,uniY = np.unique(x),np.unique(y)
        X,Y = np.meshgrid(np.append(uniX-25,uniX[-1]+25),np.append(uniY-25,uniY[-1]+25))
        cs = ax.pcolor(X,Y,np.reshape(zPlot,(len(uniY),len(uniX))),cmap=cmap,norm=plotNorm)
    if colorbar:
        plt.colorbar(cs,cax=ax.cax,ticks=clevel,format='%1.2e')
        ax.set_title(flag+' '+par,fontsize=8)
    return cs


    def map_data_locations(self, ax=None, **plot_kwargs):
        """
        Function that plots all receiver locations of the data
            (all discreate data locations).

        :param ax: The ax object for mapping to. Default: None
        :type ax: :class:`axes <matplotlib.axes>`

        """
        # Default plot dict
        default_dict = {
            'marker': '+',
            'c': 'k',
            'ms': 10,
            'ls': 'None',
            'zorder': 4
        }

        # Set the default plot kwargs
        for key, val in default_dict.iteritems():
            # Make sure they aren't already assigned
            if key not in plot_kwargs:
                plot_kwargs[key] = val
        # Get unique locations
        unique_locations = _unique_rows(np.concatenate(
            [rx.locs for src in self.survey.srcList for rx in src.rxList])
        )
        # Make the figure and the axes
        if ax is None:
            fig, ax = plt.subplots(1, 1)
        else:
            fig = ax.get_figure()

        # Plot the locations
        ax.plot(unique_locations[:, 0], unique_locations[:, 1],
                   **plot_kwargs)

        return (fig, ax)


    def station_component(self, location, orientation, component,
                               ax=None, **plot_kwargs):
        """

        :param numpy.ndarray location: Coordnaties of the station to plot
        :param str orientation: The orientation of the data
        :param str component: The data component to plot
        :param matplotlib.axes ax (optional):
        :param matplotlib.lines.Line2D keyword_arguments plot_kwargs)

        """

        # Sort the axes
        if ax is None:
            fig, ax = plt.subplots(1, 1)
        else:
            fig = ax.get_figure()

        # Plot the data
        freqs, plot_data = _get_plot_data(self,
                                          location, orientation,
                                          component)
        # Plot
        plot_obj = ax.plot(freqs, plot_data, **plot_kwargs)


        return (fig, ax, plot_obj)


    def station_errorbars(self, location, orientation, component,
                          ax=None, **plot_kwargs):
        """

        :param numpy.ndarray location: Coordnaties of the station to plot
        :param str orientation: The orientation of the data
        :param str component: The data component to plot
        :param matplotlib.axes ax (optional):
        :param matplotlib.lines.Line2D keyword_arguments plot_kwargs)

        """

        # Sort the axes
        if ax is None:
            fig, ax = plt.subplots(1, 1)
        else:
            fig = ax.get_figure()

        # Plot the data
        freqs, plot_data, errorbars = _get_data_error(self, location,
                                           orientation, component)
        plot_obj = ax.errorbar(freqs, plot_data, yerr=errorbars,
                               **plot_kwargs)
        return (fig, ax, plot_obj)


# Hidden utils functions
def _get_data_error(data, location, orientation, component):

    # Get the components
    if component in ['app_res', 'phase', 'amplitude']:
        real_tuple = _extract_location_data(data, location, orientation,
                                            'real', True)
        freqs, real_data, real_std, real_floor = real_tuple
        imag_tuple = _extract_location_data(data, location, orientation,
                                            'imag', True)
        freqs, imag_data, imag_std, imag_floor = imag_tuple
        # Add up the uncertainties
        real_uncert = real_std * np.abs(real_data) + real_floor
        imag_uncert = imag_std * np.abs(imag_data) + imag_floor

        if 'app_res' in component:
            comp_data = real_data + 1j * imag_data
            plot_data = (1. / (mu_0 * omega(freqs))) * np.abs(comp_data) ** 2

            res_uncert = (
                (2. / (mu_0 * omega(freqs))) *
                (real_data * real_uncert + imag_data * imag_uncert)
            )
            errorbars = [res_uncert, res_uncert]
        elif 'phase' in component:
            plot_data = np.arctan2(imag_data, real_data) * (180. / np.pi)
            phs_uncert = (
                (1. / (real_data ** 2 + imag_data ** 2)) *
                ((real_data * real_uncert - imag_data * imag_uncert))
            ) * (180. / np.pi)
            # Scale back the errorbars
            errorbars = [phs_uncert, phs_uncert]
        elif 'amplitude' in component:
            comp_data = real_data + 1j * imag_data
            plot_data = np.abs(comp_data)
            amp_uncert = ((1. / plot_data) *
                          ((np.abs(real_data) * real_uncert) +
                          (np.abs(imag_data) * imag_uncert))
                          )
            errorbars = [amp_uncert, amp_uncert] #[low_unsert, up_unsert]
    else:
        freqs, plot_data, std_data, floor_data = _extract_location_data(
            data, location, orientation, component, return_uncert=True)
        attr_uncert = std_data * np.abs(plot_data) + floor_data
        errorbars = [attr_uncert, attr_uncert]
    return (freqs, plot_data, errorbars)



def _get_plot_data(data, location, orientation, component):

    if 'app_res' in component:
        freqs, dat_r = _extract_location_data(
            data, location, orientation, 'real')
        freqs, dat_i = _extract_location_data(
            data, location, orientation, 'imag')
        dat = dat_r + 1j * dat_i
        plot_data = 1. / (mu_0 * omega(freqs)) * np.abs(dat) ** 2
    elif 'phase' in component:
        freqs, dat_r = _extract_location_data(
            data, location, orientation, 'real')
        freqs, dat_i = _extract_location_data(
            data, location, orientation, 'imag')
        plot_data = np.arctan2(dat_i, dat_r) * (180. / np.pi)
    elif 'amplitude' in component:
        freqs, dat_r = _extract_location_data(
            data, location, orientation, 'real')
        freqs, dat_i = _extract_location_data(
            data, location, orientation, 'imag')
        dat_complex = dat_r + 1j * dat_i
        plot_data = np.abs(dat_complex)
    else:
        freqs, plot_data = _extract_location_data(
            data, location, orientation, component)
    return (freqs, plot_data)

def _extract_frequency_data(data, frequency,
                           orientation, component, return_uncert=False):
    """
    Function to extract data at given frequency
    """
    locs_list = []
    data_list = []
    std_list = []
    floor_list = []
    for src in data.survey.srcList:
        rx_list = [rx for rx in src.rxList
              if rx.orientation == orientation and rx.component == component]
        if len(rx_list) == 0:
            if return_uncert:
                return (np.array([]), np.array([]),
                        np.array([]), np.array([]))
            return (np.array([]), np.array([]))
        else:
            rx = rx_list[0]

        ind_loc = np.sqrt(np.sum((rx.locs[:, :2] - location) ** 2, axis=1)) < 0.1
        if np.any(ind_loc):
            freq_list.append(src.freq)
            data_list.append(data[src, rx][ind_loc])


            if return_uncert:
                std_list.append(data.standard_deviation[src, rx][ind_loc])
                floor_list.append(data.floor[src, rx][ind_loc])
    if return_uncert:
        return (np.array(freq_list), np.concatenate(data_list),
                np.concatenate(std_list), np.concatenate(floor_list))
    return (np.array(freq_list), np.concatenate(data_list))


def _extract_location_data(data, location,
                           orientation, component, return_uncert=False):
    """
    Function to extract data at given location
    """
    freq_list = []
    data_list = []
    std_list = []
    floor_list = []
    for src in data.survey.srcList:
        rx_list = [rx for rx in src.rxList
              if rx.orientation == orientation and rx.component == component]
        if len(rx_list) == 0:
            if return_uncert:
                return (np.array([]), np.array([]),
                        np.array([]), np.array([]))
            return (np.array([]), np.array([]))
        else:
            rx = rx_list[0]

        ind_loc = np.sqrt(np.sum((rx.locs[:, :2] - location) ** 2, axis=1)) < 0.1
        if np.any(ind_loc):
            freq_list.append(src.freq)
            data_list.append(data[src, rx][ind_loc])


            if return_uncert:
                std_list.append(data.standard_deviation[src, rx][ind_loc])
                floor_list.append(data.floor[src, rx][ind_loc])
    if return_uncert:
        return (np.array(freq_list), np.concatenate(data_list),
                np.concatenate(std_list), np.concatenate(floor_list))
    return (np.array(freq_list), np.concatenate(data_list))


## Hidden utility functions
# Unique row function-should be moved to utils
def _unique_rows(array):
    """
    Finds and returns unique rows in an array
    """
    array = np.ascontiguousarray(array)
    unique_array = np.unique(array.view([('', array.dtype)] * array.shape[1]))
    return unique_array.view(
        array.dtype).reshape((unique_array.shape[0], array.shape[1]))
<|MERGE_RESOLUTION|>--- conflicted
+++ resolved
@@ -274,12 +274,9 @@
     """
 
     def __init__(self):
-<<<<<<< HEAD
-=======
         """
         Just for reference
         """
->>>>>>> c2f58167
         pass
 
     def plot_app_res(self, location,
