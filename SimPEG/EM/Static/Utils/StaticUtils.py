from __future__ import absolute_import
from __future__ import division
from __future__ import print_function
from __future__ import unicode_literals

import numpy as np

from SimPEG import Utils, Mesh
from SimPEG.EM.Static import DC


def plot_pseudoSection(DCsurvey, axs, surveyType='dipole-dipole', dataType="appConductivity", clim=None, scale="linear", sameratio=True):
    """
        Read list of 2D tx-rx location and plot a speudo-section of apparent
        resistivity.

        Assumes flat topo for now...

        Input:
        :param d2D, z0
        :switch surveyType -> Either 'pole-dipole' | 'dipole-dipole'
        :switch dataType=-> Either 'appResistivity' | 'appConductivity' | 'volt' (potential)
        :scale -> Either 'linear' (default) | 'log'
        Output:
        :figure scatter plot overlayed on image

        Edited Feb 17th, 2016

        @author: dominiquef

    """
    from scipy.interpolate import griddata
    import pylab as plt
    # Set depth to 0 for now
    z0 = 0.

    # Pre-allocate
    midx = []
    midz = []
    rho = []
    LEG = []
    count = 0  # Counter for data

    for ii in range(DCsurvey.nSrc):

        Tx = DCsurvey.srcList[ii].loc
        Rx = DCsurvey.srcList[ii].rxList[0].locs

        nD = DCsurvey.srcList[ii].rxList[0].nD

        data = DCsurvey.dobs[count:count+nD]
        count += nD

        # Get distances between each poles A-B-M-N
        if surveyType == 'pole-dipole':

            MA = np.abs(Tx[0] - Rx[0][:, 0])
            NA = np.abs(Tx[0] - Rx[1][:, 0])
            MN = np.abs(Rx[1][:, 0] - Rx[0][:, 0])

            # Create mid-point location
            Cmid = Tx[0]
            Pmid = (Rx[0][:, 0] + Rx[1][:, 0])/2
            # if DCsurvey.mesh.dim == 2:
            #     zsrc = Tx[1]
            # elif DCsurvey.mesh.dim ==3:
            zsrc = Tx[2]

        elif surveyType == 'dipole-dipole':
            MA = np.abs(Tx[0][0] - Rx[0][:, 0])
            MB = np.abs(Tx[1][0] - Rx[0][:, 0])
            NA = np.abs(Tx[0][0] - Rx[1][:, 0])
            NB = np.abs(Tx[1][0] - Rx[1][:, 0])

            # Create mid-point location
            Cmid = (Tx[0][0] + Tx[1][0])/2
            Pmid = (Rx[0][:, 0] + Rx[1][:, 0])/2
            # if DCsurvey.mesh.dim == 2:
            #     zsrc = (Tx[0][1] + Tx[1][1])/2
            # elif DCsurvey.mesh.dim ==3:
            zsrc = (Tx[0][2] + Tx[1][2])/2
<<<<<<< HEAD

        # Change output for dataType
        if surveyType == 'pole-dipole':

            leg = data * 2*np.pi * MA * (MA + MN) / MN

        elif surveyType == 'dipole-dipole':

=======

        # Change output for dataType
        if surveyType == 'pole-dipole':

            leg = data * 2*np.pi * MA * (MA + MN) / MN

        elif surveyType == 'dipole-dipole':

>>>>>>> af06fdd3
            leg = data * 2*np.pi / (1/MA - 1/MB + 1/NB - 1/NA)
            LEG.append(1./(2*np.pi) * (1/MA - 1/MB + 1/NB - 1/NA))
        else:
            print(""" dataType must be 'pole-dipole' | 'dipole-dipole' """)
            break

        if dataType == 'volt':
            if scale == "linear":
                rho = np.hstack([rho, data])
            elif scale == "log":
                rho = np.hstack([rho, np.log10(abs(data))])

        else:

            # Compute pant leg of apparent rho

            if dataType == 'appConductivity':

                leg = abs(1./leg)

            elif dataType == 'appResistivity':

                leg = abs(leg)

            else:
                print("""dataType must be 'appResistivity' | 'appConductivity' | 'volt' """)
                break

            if scale == "linear":
                rho = np.hstack([rho, leg])
            elif scale == "log":
                rho = np.hstack([rho, np.log10(leg)])

        midx = np.hstack([midx, (Cmid + Pmid)/2])
        # if DCsurvey.mesh.dim==3:
        midz = np.hstack([midz, -np.abs(Cmid-Pmid)/2 + zsrc])
        # elif DCsurvey.mesh.dim==2:
        #     midz = np.hstack([midz, -np.abs(Cmid-Pmid)/2 + zsrc ])
    ax = axs

    # Grid points
    grid_x, grid_z = np.mgrid[np.min(midx):np.max(midx),
                              np.min(midz):np.max(midz)]
<<<<<<< HEAD

    grid_rho = griddata(np.c_[midx, midz], rho.T, (grid_x, grid_z),
                        method='linear')

=======

    grid_rho = griddata(np.c_[midx, midz], rho.T, (grid_x, grid_z),
                        method='linear')

>>>>>>> af06fdd3
    if clim is None:
        vmin, vmax = rho.min(), rho.max()
    else:
        vmin, vmax = clim[0], clim[1]

    grid_rho = np.ma.masked_where(np.isnan(grid_rho), grid_rho)
    ph = plt.pcolormesh(grid_x[:, 0], grid_z[0, :], grid_rho.T,
                        clim=(vmin, vmax), vmin=vmin, vmax=vmax)

    if scale == "log":
        cbar = plt.colorbar(format="$10^{%.1f}$",
                            fraction=0.04, orientation="horizontal")
    elif scale == "linear":
        cbar = plt.colorbar(format="%.1f",
                            fraction=0.04, orientation="horizontal")

    if dataType == 'appConductivity':
        cbar.set_label("App.Cond", size=12)

    elif dataType == 'appResistivity':
        cbar.set_label("App.Res.", size=12)

    elif dataType == 'volt':
        cbar.set_label("Potential (V)", size=12)

    cmin, cmax = cbar.get_clim()
    ticks = np.linspace(cmin, cmax, 3)
    cbar.set_ticks(ticks)
    cbar.ax.tick_params(labelsize=10)
<<<<<<< HEAD

    # Plot apparent resistivity
    ax.plot(midx, midz, 'k.', ms=1)

    if sameratio:
        plt.gca().set_aspect('equal', adjustable='box')

    return ph, ax, cbar, LEG


=======

    # Plot apparent resistivity
    ax.plot(midx, midz, 'k.', ms=1)

    if sameratio:
        plt.gca().set_aspect('equal', adjustable='box')

    return ph, ax, cbar, LEG


>>>>>>> af06fdd3
def gen_DCIPsurvey(endl, mesh, surveyType, a, b, n):
    """
        Load in endpoints and survey specifications to generate Tx, Rx location
        stations.

        Assumes flat topo for now...

        Input:
        :param endl -> input endpoints [x1, y1, z1, x2, y2, z2]
        :object mesh -> SimPEG mesh object
        :switch surveyType -> "dipole-dipole" (dipole-dipole) | "pole-dipole" (pole-dipole) | 'gradient'
        : param a, n -> pole seperation, number of rx dipoles per tx

        Output:
        :param Tx, Rx -> List objects for each tx location
            Lines: P1x, P1y, P1z, P2x, P2y, P2z

        Created on Wed December 9th, 2015

        @author: dominiquef
        !! Require clean up to deal with DCsurvey
    """

    def xy_2_r(x1, x2, y1, y2):
        r = np.sqrt(np.sum((x2 - x1)**2 + (y2 - y1)**2))
        return r

    # Evenly distribute electrodes and put on surface
    # Mesure survey length and direction
    dl_len = xy_2_r(endl[0, 0], endl[1, 0], endl[0, 1], endl[1, 1])

    dl_x = (endl[1, 0] - endl[0, 0]) / dl_len
    dl_y = (endl[1, 1] - endl[0, 1]) / dl_len

    nstn = np.floor(dl_len / a)

    # Compute discrete pole location along line
    stn_x = endl[0, 0] + np.array(range(int(nstn)))*dl_x*a
    stn_y = endl[0, 1] + np.array(range(int(nstn)))*dl_y*a

    if mesh.dim == 2:
        ztop = mesh.vectorNy[-1]
        # Create line of P1 locations
        M = np.c_[stn_x, np.ones(nstn).T*ztop]
        # Create line of P2 locations
        N = np.c_[stn_x+a*dl_x, np.ones(nstn).T*ztop]

    elif mesh.dim == 3:
        ztop = mesh.vectorNz[-1]
        # Create line of P1 locations
        M = np.c_[stn_x, stn_y, np.ones(nstn).T*ztop]
        # Create line of P2 locations
        N = np.c_[stn_x+a*dl_x, stn_y+a*dl_y, np.ones(nstn).T*ztop]

    # Build list of Tx-Rx locations depending on survey type
    # Dipole-dipole: Moving tx with [a] spacing -> [AB a MN1 a MN2 ... a MNn]
    # Pole-dipole: Moving pole on one end -> [A a MN1 a MN2 ... MNn a B]
    SrcList = []

    if surveyType != 'gradient':

        for ii in range(0, int(nstn)-1):

            if surveyType == 'dipole-dipole':
                tx = np.c_[M[ii, :], N[ii, :]]
            elif surveyType == 'pole-dipole':
                tx = np.c_[M[ii, :], M[ii, :]]
            else:
                raise Exception('The surveyType must be "dipole-dipole" or "pole-dipole"')

            # Rx.append(np.c_[M[ii+1:indx, :], N[ii+1:indx, :]])

            # Current elctrode seperation
            AB = xy_2_r(tx[0, 1], endl[1, 0], tx[1, 1], endl[1, 1])

            # Number of receivers to fit
            nstn = np.min([np.floor((AB - b) / a), n])

            # Check if there is enough space, else break the loop
            if nstn <= 0:
                continue

            # Compute discrete pole location along line
            stn_x = N[ii, 0] + dl_x*b + np.array(range(int(nstn)))*dl_x*a
            stn_y = N[ii, 1] + dl_y*b + np.array(range(int(nstn)))*dl_y*a

            # Create receiver poles

            if mesh.dim==3:
                # Create line of P1 locations
                P1 = np.c_[stn_x, stn_y, np.ones(nstn).T*ztop]
                # Create line of P2 locations
                P2 = np.c_[stn_x+a*dl_x, stn_y+a*dl_y, np.ones(nstn).T*ztop]
                rxClass = DC.Rx.Dipole(P1, P2)

            elif mesh.dim==2:
                # Create line of P1 locations
                P1 = np.c_[stn_x, np.ones(nstn).T*ztop]
                # Create line of P2 locations
                P2 = np.c_[stn_x+a*dl_x, np.ones(nstn).T*ztop]
                rxClass = DC.Rx.Dipole_ky(P1, P2)

            if surveyType == 'dipole-dipole':
                srcClass = DC.Src.Dipole([rxClass], M[ii, :], N[ii, :])
            elif surveyType == 'pole-dipole':
                srcClass = DC.Src.Pole([rxClass], M[ii, :])
            SrcList.append(srcClass)

    elif surveyType == 'gradient':

        # Gradient survey takes the "b" parameter to define the limits of a
        # square survey grid. The pole seperation within the receiver grid is
        # define the "a" parameter.

        # Get the edge limit of survey area
        min_x = endl[0, 0] + dl_x * b
        min_y = endl[0, 1] + dl_y * b

        max_x = endl[1, 0] - dl_x * b
        max_y = endl[1, 1] - dl_y * b

        # Define the size of the survey grid (square for now)
        box_l = np.sqrt((min_x - max_x)**2 + (min_y - max_y)**2)
        box_w = box_l/2.

        nstn = int(np.floor(box_l / a))

        # Compute discrete pole location along line
        stn_x = min_x + np.array(range(int(nstn)))*dl_x*a
        stn_y = min_y + np.array(range(int(nstn)))*dl_y*a

        # Define number of cross lines
        nlin = int(np.floor(box_w / a))
        lind = range(-nlin, nlin+1)

        npoles = int(nstn * len(lind))

        rx = np.zeros([npoles, 6])
        for ii in range(len(lind)):

            # Move station location to current survey line This is a
            # perpendicular move then line survey orientation, hence the y, x
            # switch
            lxx = stn_x - lind[ii]*a*dl_y
            lyy = stn_y + lind[ii]*a*dl_x

            M = np.c_[lxx, lyy, np.ones(nstn).T*ztop]
            N = np.c_[lxx+a*dl_x, lyy+a*dl_y, np.ones(nstn).T*ztop]
            rx[(ii*nstn):((ii+1)*nstn), :] = np.c_[M, N]

            if mesh.dim == 3:
                rxClass = DC.Rx.Dipole(rx[:, :3], rx[:, 3:])
            elif mesh.dim == 2:
                M = M[:, [0, 2]]
                N = N[:, [0, 2]]
                rxClass = DC.Rx.Dipole_ky(rx[:, [0, 2]], rx[:, [3, 5]])
            srcClass = DC.Src.Dipole([rxClass],
                                     (endl[0, :]),
                                     (endl[1, :]))
        SrcList.append(srcClass)
    else:
        print("""surveyType must be either 'pole-dipole', 'dipole-dipole' or 'gradient'. """)
<<<<<<< HEAD

    survey = DC.Survey(SrcList)

=======

    survey = DC.Survey(SrcList)

>>>>>>> af06fdd3
    return survey


def writeUBC_DCobs(fileName, DCsurvey, dim, formatType, iptype=0):
    """
        Write UBC GIF DCIP 2D or 3D observation file

        :param string fileName: including path where the file is written out
        :param Survey DCsurvey: DC survey class object
        :param string dim:  either '2D' | '3D'
        :param string surveyType:  either 'SURFACE' | 'GENERAL'
        :rtype: file
        :return: UBC2D-Data file
    """

    assert (dim == '2D') | (dim == '3D'), "Data must be either '2D' | '3D'"

    assert ((formatType == 'SURFACE') |
            (formatType == 'GENERAL') |
            (formatType == 'SIMPLE')), "Data must be either 'SURFACE' | 'GENERAL' | 'SIMPLE'"

    fid = open(fileName, 'w')

    if iptype != 0:
        fid.write('IPTYPE=%i\n' % iptype)

    else:
        fid.write('! ' + formatType + ' FORMAT\n')

    count = 0

    for ii in range(DCsurvey.nSrc):

        tx = np.c_[DCsurvey.srcList[ii].loc]

        if np.shape(tx)[0] == 3:
            surveyType = 'pole-dipole'

        else:
            surveyType = 'dipole-dipole'

        rx = DCsurvey.srcList[ii].rxList[0].locs

        nD = DCsurvey.srcList[ii].nD

        M = rx[0]
        N = rx[1]

        # Adapt source-receiver location for dim and surveyType
        if dim == '2D':

            if formatType == 'SIMPLE':

                # fid.writelines("%e " % ii for ii in Utils.mkvc(tx[0, :]))
                A = np.repeat(tx[0,0], M.shape[0], axis=0)

                if surveyType == 'pole-dipole':
                    B = np.repeat(tx[0,0], M.shape[0], axis=0)

                else:
                    B = np.repeat(tx[1,0], M.shape[0], axis=0)

                M = M[:, 0]
                N = N[:, 0]

                np.savetxt(fid, np.c_[A, B, M, N,
                                      DCsurvey.dobs[count:count+nD],
                                      DCsurvey.std[count:count+nD]],
                                      delimiter=' ', newline='\n')

            else:

                if formatType == 'SURFACE':

                    fid.writelines("%f " % ii for ii in Utils.mkvc(tx[0, :]))
                    M = M[:, 0]
                    N = N[:, 0]

                if formatType == 'GENERAL':

                    # Flip sign for z-elevation to depth
                    tx[2::2, :] = -tx[2::2, :]

                    fid.writelines("%e " % ii for ii in Utils.mkvc(tx[::2, :]))
                    M = M[:, 0::2]
                    N = N[:, 0::2]

                    # Flip sign for z-elevation to depth
                    M[:, 1::2] = -M[:, 1::2]
                    N[:, 1::2] = -N[:, 1::2]

                fid.write('%i\n'% nD)
                np.savetxt(fid, np.c_[M, N, DCsurvey.dobs[count:count+nD], DCsurvey.std[count:count+nD] ], delimiter=' ', newline='\n')

        if dim == '3D':

            if formatType == 'SURFACE':

                fid.writelines("%e " % ii for ii in Utils.mkvc(tx[:, 0:2].T))
                M = M[:, 0:2]
                N = N[:, 0:2]

            if formatType == 'GENERAL':

                fid.writelines("%e " % ii for ii in Utils.mkvc(tx.T))

            fid.write('%i\n'% nD)
            np.savetxt(fid, np.c_[M, N, DCsurvey.dobs[count:count+nD], DCsurvey.std[count:count+nD] ], fmt='%e', delimiter=' ', newline='\n')
            fid.write('\n')

        count += nD

    fid.close()


def convertObs_DC3D_to_2D(survey, lineID, flag='local'):
    """
        Read DC survey and projects the coordinate system
        according to the flag = 'Xloc' | 'Yloc' | 'local' (default)
        In the 'local' system, station coordinates are referenced
        to distance from the first srcLoc[0].loc[0]

        The Z value is preserved, but Y coordinates zeroed.

        Input:
        :param survey3D

        Output:
        :figure survey2D

        Edited April 6th, 2016

        @author: dominiquef

    """

    def stn_id(v0, v1, r):
        """
        Compute station ID along line
        """

        dl = int(v0.dot(v1)) * r

        return dl

    def r_unit(p1, p2):
        """
        r_unit(x, y) : Function computes the unit vector
        between two points with coordinates p1(x1, y1) and p2(x2, y2)

        """

        assert len(p1) == len(p2), 'locs must be the same shape.'

        dx = []
        for ii in range(len(p1)):
            dx.append((p2[ii] - p1[ii]))

        # Compute length of vector
        r = np.linalg.norm(np.asarray(dx))

        if r != 0:
            vec = dx/r

        else:
            vec = np.zeros(len(p1))

        return vec, r

    srcList2D = []

    srcMat = getSrc_locs(survey)

    # Find all unique line id
    uniqueID = np.unique(lineID)

    for jj in range(len(uniqueID)):

        indx = np.where(lineID == uniqueID[jj])[0]

        # Find origin of survey
        r = 1e+8  # Initialize to some large number

        Tx = srcMat[indx]

        if np.all(Tx[0:3] == Tx[3:]):
            surveyType = 'pole-dipole'

        else:
            surveyType = 'dipole-dipole'

        x0 = Tx[0][0:2]  # Define station zero along line

        vecTx, r1 = r_unit(x0, Tx[-1][0:2])

        for ii in range(len(indx)):

            # Get all receivers
            Rx = survey.srcList[indx[ii]].rxList[0].locs
            nrx = Rx[0].shape[0]

            if flag == 'local':
                # Find A electrode along line
                vec, r = r_unit(x0, Tx[ii][0:2])
                A = stn_id(vecTx, vec, r)

                if surveyType != 'pole-dipole':
                    # Find B electrode along line
                    vec, r = r_unit(x0, Tx[ii][3:5])
                    B = stn_id(vecTx, vec, r)

                M = np.zeros(nrx)
                N = np.zeros(nrx)
                for kk in range(nrx):

                    # Find all M electrodes along line
                    vec, r = r_unit(x0, Rx[0][kk, 0:2])
                    M[kk] = stn_id(vecTx, vec, r)

                    # Find all N electrodes along line
                    vec, r = r_unit(x0, Rx[1][kk, 0:2])
                    N[kk] = stn_id(vecTx, vec, r)
            elif flag == 'Yloc':
                """ Flip the XY axis locs"""
                A = Tx[ii][1]

                if surveyType != 'pole-dipole':
                    B = Tx[ii][4]

                M = Rx[0][:, 1]
                N = Rx[1][:, 1]

            elif flag == 'Xloc':
                """ Copy the rx-tx locs"""
                A = Tx[ii][0]

                if surveyType != 'pole-dipole':
                    B = Tx[ii][3]

                M = Rx[0][:, 0]
                N = Rx[1][:, 0]

            rxClass = DC.Rx.Dipole(np.c_[M, np.zeros(nrx), Rx[0][:, 2]],
                                   np.c_[N, np.zeros(nrx), Rx[1][:, 2]])

            if surveyType == 'pole-dipole':
                srcList2D.append(DC.Src.Pole([rxClass],
                                 np.asarray([A, 0, Tx[ii][2]])))

            elif surveyType == 'dipole-dipole':
                srcList2D.append(DC.Src.Dipole([rxClass],
                                 np.r_[A, 0, Tx[ii][2]],
                                 np.r_[B, 0, Tx[ii][5]]))

    survey2D = DC.SurveyDC.Survey(srcList2D)
    survey2D.dobs = survey.dobs
    survey2D.std = survey.std

    return survey2D


def readUBC_DC2DModel(fileName):
    """
        Read UBC GIF 2DTensor model and generate 2D Tensor model in simpeg

        Input:
        :param fileName, path to the UBC GIF 2D model file

        Output:
        :param SimPEG TensorMesh 2D object
        :return

        Created on Thu Nov 12 13:14:10 2015

        @author: dominiquef

    """

    # Open fileand skip header... assume that we know the mesh already
    obsfile = np.genfromtxt(fileName, delimiter=' \n',
                            dtype=np.str, comments='!')

    dim = np.array(obsfile[0].split(), dtype=float)

    temp = np.array(obsfile[1].split(), dtype=float)

    if len(temp) > 1:
        model = np.zeros(dim)

        for ii in range(len(obsfile)-1):
            mm = np.array(obsfile[ii+1].split(), dtype=float)
            model[:, ii] = mm

        model = model[:, ::-1]
<<<<<<< HEAD

    else:

        if len(obsfile[1:]) == 1:
            mm = np.array(obsfile[1:].split(), dtype=float)

        else:
            mm = np.array(obsfile[1:], dtype=float)

        # Permute the second dimension to flip the order
        model = mm.reshape(dim[1], dim[0])

        model = model[::-1, :]
        model = np.transpose(model, (1, 0))

    model = Utils.mkvc(model)

    return model


def readUBC_DC2Dpre(fileName):
    """
        Read UBC GIF DCIP 2D observation file and generate arrays for tx-rx location

        Input:
        :param fileName, path to the UBC GIF 3D obs file

        Output:
        DCsurvey
        :return

        Created on Mon March 9th, 2016 << Doug's 70th Birthday !! >>

        @author: dominiquef

    """

    # Load file
    obsfile = np.genfromtxt(fileName, delimiter=' \n', dtype=np.str, comments='!')

    # Pre-allocate
    srcLists = []
    Rx = []
    d = []
    zflag = True  # Flag for z value provided

    for ii in range(obsfile.shape[0]):

        if not obsfile[ii]:
            continue

        # First line is transmitter with number of receivers

        temp = (np.fromstring(obsfile[ii], dtype=float, sep=' ').T)

        # Check if z value is provided, if False -> nan
        if len(temp) == 5:
            tx = np.r_[temp[0], np.nan, np.nan, temp[1], np.nan, np.nan]
            zflag = False

        else:
            tx = np.r_[temp[0], np.nan, temp[1], temp[2], np.nan, temp[3]]

        if zflag:
            rx = np.c_[temp[4], np.nan, temp[5], temp[6], np.nan, temp[7]]

        else:
            rx = np.c_[temp[2], np.nan, np.nan, temp[3], np.nan, np.nan]
            # Check if there is data with the location

        d.append(temp[-1])

        Rx = DC.Rx.Dipole(rx[:, :3], rx[:, 3:])
        srcLists.append( DC.Src.Dipole( [Rx], tx[:3], tx[3:]) )

    # Create survey class
    survey = DC.SurveyDC.Survey(srcLists)

    survey.dobs = np.asarray(d)

    return {'DCsurvey': survey}


def readUBC_DC3Dobs(fileName):
    """
        Read UBC GIF DCIP 3D observation file and generate arrays for tx-rx location

        Input:
        :param fileName, path to the UBC GIF 3D obs file

        Output:
        :param rx, tx, d, wd
        :return

        Created on Mon December 7th, 2015

        @author: dominiquef

    """

    # Load file
    obsfile = np.genfromtxt(fileName, delimiter=' \n', dtype=np.str, comments='!')

    # Pre-allocate
    srcLists = []
    Rx = []
    d = []
    wd = []
    zflag = True  # Flag for z value provided

    # Countdown for number of obs/tx
    count = 0
    for ii in range(obsfile.shape[0]):

        if not obsfile[ii]:
            continue

        # First line is transmitter with number of receivers
        if count == 0:
            rx = []
            temp = (np.fromstring(obsfile[ii], dtype=float, sep=' ').T)
            count = int(temp[-1])

            # Check if z value is provided, if False -> nan
            if len(temp) == 5:
                tx = np.r_[temp[0:2], np.nan, temp[0:2], np.nan]
                zflag = False

            else:
                tx = temp[:-1]

            continue

        
        temp = np.fromstring(obsfile[ii], dtype=float, sep=' ')

        if zflag:

            rx.append(temp[:-2])
            # Check if there is data with the location
            if len(temp) == 8:
                d.append(temp[-2])
                wd.append(temp[-1])

        else:
            rx.append(np.r_[temp[0:2], np.nan, temp[0:2], np.nan])

            # Check if there is data with the location
            if len(temp) == 6:
                d.append(temp[-2])
                wd.append(temp[-1])

        count = count - 1

        
        # Reach the end of transmitter block
        if count == 0:
            rx = np.asarray(rx)
            Rx = DC.Rx.Dipole(rx[:, :3], rx[:, 3:])
            srcLists.append(DC.Src.Dipole([Rx], tx[:3], tx[3:]))

    survey = DC.SurveyDC.Survey(srcLists)
    survey.dobs = np.asarray(d)
    survey.std = np.asarray(wd)

    return {'DCsurvey': survey}


def xy_2_lineID(DCsurvey):
    """
        Read DC survey class and append line ID.
        Assumes that the locations are listed in the order
        they were collected. May need to generalize for random
        point locations, but will be more expensive

        Input:
        :param DCdict Vectors of station location

        Output:
        :param LineID Vector of integers
        :return

        Created on Thu Feb 11, 2015

        @author: dominiquef

    """

    # Compute unit vector between two points
    nstn = DCsurvey.nSrc

    # Pre-allocate space
    lineID = np.zeros(nstn)

    linenum = 0
    indx = 0

    for ii in range(nstn):

        if ii == 0:

            A = DCsurvey.srcList[ii].loc[0]
            B = DCsurvey.srcList[ii].loc[1]

            xout = np.mean([A[0:2], B[0:2]], axis=0)

            xy0 = A[:2]
            xym = xout

            # Deal with replicate pole location
            if np.all(xy0 == xym):

                xym[0] = xym[0] + 1e-3

            continue

        A = DCsurvey.srcList[ii].loc[0]
        B = DCsurvey.srcList[ii].loc[1]

        xin = np.mean([A[0:2], B[0:2]], axis=0)

        # Compute vector between neighbours
        vec1, r1 = r_unit(xout, xin)

        # Compute vector between current stn and mid-point
        vec2, r2 = r_unit(xym, xin)

        # Compute vector between current stn and start line
        vec3, r3 = r_unit(xy0, xin)

        # Compute vector between mid-point and start line
        vec4, r4 = r_unit(xym, xy0)

        # Compute dot product
        ang1 = np.abs(vec1.dot(vec2))
        ang2 = np.abs(vec3.dot(vec4))

        # If the angles are smaller then 45d, than next point is on a new line
        if ((ang1 < np.cos(np.pi/4.)) | (ang2 < np.cos(np.pi/4.))) & (np.all(np.r_[r1, r2, r3, r4] > 0)):

            # Re-initiate start and mid-point location
            xy0 = A[:2]
            xym = xin

            # Deal with replicate pole location
            if np.all(xy0 == xym):

                xym[0] = xym[0] + 1e-3

            linenum += 1
            indx = ii

        else:
            xym = np.mean([xy0, xin], axis = 0)

        lineID[ii] = linenum
        xout = xin

    return lineID


def r_unit(p1, p2):
    """
    r_unit(x, y) : Function computes the unit vector
    between two points with coordinates p1(x1, y1) and p2(x2, y2)

    """

    assert len(p1) == len(p2), 'locs must be the same shape.'

    dx = []
    for ii in range(len(p1)):
        dx.append((p2[ii] - p1[ii]))

    # Compute length of vector
    r = np.linalg.norm(np.asarray(dx))

    if r != 0:
        vec = dx/r

    else:
        vec = np.zeros(len(p1))

    return vec, r


def getSrc_locs(survey):
    """
        Read in a DC survey class and extract the xyz location of all
        sources.

        :param DCclass survey: Input Static.DC class
        :return numpy.array srcLocs: Locations of sources

    """

    srcMat = []

    for src in survey.srcList:

        srcMat.append(np.hstack(src.loc))

    srcMat = np.vstack(srcMat)

    return srcMat


def gettopoCC(mesh, airind):
    """
        Get topography from active indices of mesh.
    """

    if mesh.dim == 3:

        mesh2D = Mesh.TensorMesh([mesh.hx, mesh.hy], mesh.x0[:2])
        zc = mesh.gridCC[:, 2]
        AIRIND = airind.reshape((mesh.vnC[0]*mesh.vnC[1], mesh.vnC[2]), order='F')
        ZC = zc.reshape((mesh.vnC[0]*mesh.vnC[1], mesh.vnC[2]), order='F')
        topo = np.zeros(ZC.shape[0])
        topoCC = np.zeros(ZC.shape[0])
        for i in range(ZC.shape[0]):
            ind  = np.argmax(ZC[i, :][~AIRIND[i, :]])
            topo[i] = ZC[i, :][~AIRIND[i, :]].max() + mesh.hz[~AIRIND[i, :]][ind]*0.5
            topoCC[i] = ZC[i, :][~AIRIND[i, :]].max()

        return mesh2D, topoCC

    elif mesh.dim == 2:

        mesh1D = Mesh.TensorMesh([mesh.hx], [mesh.x0[0]])
        yc = mesh.gridCC[:, 1]
        AIRIND = airind.reshape((mesh.vnC[0], mesh.vnC[1]), order='F')
        YC = yc.reshape((mesh.vnC[0], mesh.vnC[1]), order='F')
        topo = np.zeros(YC.shape[0])
        topoCC = np.zeros(YC.shape[0])
        for i in range(YC.shape[0]):
            ind  = np.argmax(YC[i, :][~AIRIND[i, :]])
            topo[i] = YC[i, :][~AIRIND[i, :]].max() + mesh.hy[~AIRIND[i, :]][ind]*0.5
            topoCC[i] = YC[i, :][~AIRIND[i, :]].max()

        return mesh1D, topoCC


def drapeTopotoLoc(mesh, topo, pts, airind=None):
    """
        Drape
    """
    if mesh.dim == 2:
        if pts.ndim > 1:
            raise Exception("pts should be 1d array")
    elif mesh.dim == 3:
        if pts.shape[1] == 3:
            raise Exception("shape of pts should be (x, 3)")
    else:
        raise NotImplementedError()
    if airind is None:
        airind = Utils.surface2ind_topo(mesh, topo)
    meshtemp, topoCC = gettopoCC(mesh, ~airind)
    inds = Utils.closestPoints(meshtemp, pts)

    return np.c_[pts, topoCC[inds]]
=======

    else:

        if len(obsfile[1:]) == 1:
            mm = np.array(obsfile[1:].split(), dtype=float)

        else:
            mm = np.array(obsfile[1:], dtype=float)

        # Permute the second dimension to flip the order
        model = mm.reshape(dim[1], dim[0])

        model = model[::-1, :]
        model = np.transpose(model, (1, 0))

    model = Utils.mkvc(model)

    return model


def readUBC_DC2Dpre(fileName):
    """
        Read UBC GIF DCIP 2D observation file and generate arrays for tx-rx location

        Input:
        :param fileName, path to the UBC GIF 3D obs file

        Output:
        DCsurvey
        :return

        Created on Mon March 9th, 2016 << Doug's 70th Birthday !! >>

        @author: dominiquef

    """

    # Load file
    obsfile = np.genfromtxt(fileName, delimiter=' \n', dtype=np.str, comments='!')

    # Pre-allocate
    srcLists = []
    Rx = []
    d = []
    zflag = True  # Flag for z value provided

    for ii in range(obsfile.shape[0]):

        if not obsfile[ii]:
            continue

        # First line is transmitter with number of receivers

        temp = (np.fromstring(obsfile[ii], dtype=float, sep=' ').T)

        # Check if z value is provided, if False -> nan
        if len(temp) == 5:
            tx = np.r_[temp[0], np.nan, np.nan, temp[1], np.nan, np.nan]
            zflag = False

        else:
            tx = np.r_[temp[0], np.nan, temp[1], temp[2], np.nan, temp[3]]

        if zflag:
            rx = np.c_[temp[4], np.nan, temp[5], temp[6], np.nan, temp[7]]

        else:
            rx = np.c_[temp[2], np.nan, np.nan, temp[3], np.nan, np.nan]
            # Check if there is data with the location

        d.append(temp[-1])

        Rx = DC.Rx.Dipole(rx[:, :3], rx[:, 3:])
        srcLists.append( DC.Src.Dipole( [Rx], tx[:3], tx[3:]) )

    # Create survey class
    survey = DC.SurveyDC.Survey(srcLists)

    survey.dobs = np.asarray(d)

    return {'DCsurvey': survey}


def readUBC_DC3Dobs(fileName):
    """
        Read UBC GIF DCIP 3D observation file and generate arrays for tx-rx location

        Input:
        :param fileName, path to the UBC GIF 3D obs file

        Output:
        :param rx, tx, d, wd
        :return

        Created on Mon December 7th, 2015

        @author: dominiquef

    """

    # Load file
    obsfile = np.genfromtxt(fileName, delimiter=' \n', dtype=np.str, comments='!')

    # Pre-allocate
    srcLists = []
    Rx = []
    d = []
    wd = []
    zflag = True  # Flag for z value provided

    # Countdown for number of obs/tx
    count = 0
    for ii in range(obsfile.shape[0]):

        if not obsfile[ii]:
            continue

        # First line is transmitter with number of receivers
        if count == 0:
            rx = []
            temp = (np.fromstring(obsfile[ii], dtype=float, sep=' ').T)
            count = int(temp[-1])

            # Check if z value is provided, if False -> nan
            if len(temp) == 5:
                tx = np.r_[temp[0:2], np.nan, temp[0:2], np.nan]
                zflag = False

            else:
                tx = temp[:-1]

            continue


        temp = np.fromstring(obsfile[ii], dtype=float, sep=' ')

        if zflag:

            rx.append(temp[:-2])
            # Check if there is data with the location
            if len(temp) == 8:
                d.append(temp[-2])
                wd.append(temp[-1])

        else:
            rx.append(np.r_[temp[0:2], np.nan, temp[0:2], np.nan])

            # Check if there is data with the location
            if len(temp) == 6:
                d.append(temp[-2])
                wd.append(temp[-1])

        count = count - 1


        # Reach the end of transmitter block
        if count == 0:
            rx = np.asarray(rx)
            Rx = DC.Rx.Dipole(rx[:, :3], rx[:, 3:])
            srcLists.append(DC.Src.Dipole([Rx], tx[:3], tx[3:]))

    survey = DC.SurveyDC.Survey(srcLists)
    survey.dobs = np.asarray(d)
    survey.std = np.asarray(wd)

    return {'DCsurvey': survey}


def xy_2_lineID(DCsurvey):
    """
        Read DC survey class and append line ID.
        Assumes that the locations are listed in the order
        they were collected. May need to generalize for random
        point locations, but will be more expensive

        Input:
        :param DCdict Vectors of station location

        Output:
        :param LineID Vector of integers
        :return

        Created on Thu Feb 11, 2015

        @author: dominiquef

    """

    # Compute unit vector between two points
    nstn = DCsurvey.nSrc

    # Pre-allocate space
    lineID = np.zeros(nstn)

    linenum = 0
    indx = 0

    for ii in range(nstn):

        if ii == 0:

            A = DCsurvey.srcList[ii].loc[0]
            B = DCsurvey.srcList[ii].loc[1]

            xout = np.mean([A[0:2], B[0:2]], axis=0)

            xy0 = A[:2]
            xym = xout

            # Deal with replicate pole location
            if np.all(xy0 == xym):

                xym[0] = xym[0] + 1e-3

            continue

        A = DCsurvey.srcList[ii].loc[0]
        B = DCsurvey.srcList[ii].loc[1]

        xin = np.mean([A[0:2], B[0:2]], axis=0)

        # Compute vector between neighbours
        vec1, r1 = r_unit(xout, xin)

        # Compute vector between current stn and mid-point
        vec2, r2 = r_unit(xym, xin)

        # Compute vector between current stn and start line
        vec3, r3 = r_unit(xy0, xin)

        # Compute vector between mid-point and start line
        vec4, r4 = r_unit(xym, xy0)

        # Compute dot product
        ang1 = np.abs(vec1.dot(vec2))
        ang2 = np.abs(vec3.dot(vec4))

        # If the angles are smaller then 45d, than next point is on a new line
        if ((ang1 < np.cos(np.pi/4.)) | (ang2 < np.cos(np.pi/4.))) & (np.all(np.r_[r1, r2, r3, r4] > 0)):

            # Re-initiate start and mid-point location
            xy0 = A[:2]
            xym = xin

            # Deal with replicate pole location
            if np.all(xy0 == xym):

                xym[0] = xym[0] + 1e-3

            linenum += 1
            indx = ii

        else:
            xym = np.mean([xy0, xin], axis = 0)

        lineID[ii] = linenum
        xout = xin

    return lineID


def r_unit(p1, p2):
    """
    r_unit(x, y) : Function computes the unit vector
    between two points with coordinates p1(x1, y1) and p2(x2, y2)

    """

    assert len(p1) == len(p2), 'locs must be the same shape.'

    dx = []
    for ii in range(len(p1)):
        dx.append((p2[ii] - p1[ii]))

    # Compute length of vector
    r = np.linalg.norm(np.asarray(dx))

    if r != 0:
        vec = dx/r

    else:
        vec = np.zeros(len(p1))

    return vec, r


def getSrc_locs(survey):
    """
        Read in a DC survey class and extract the xyz location of all
        sources.

        :param DCclass survey: Input Static.DC class
        :return numpy.array srcLocs: Locations of sources

    """

    srcMat = []

    for src in survey.srcList:

        srcMat.append(np.hstack(src.loc))

    srcMat = np.vstack(srcMat)

    return srcMat
>>>>>>> af06fdd3
<|MERGE_RESOLUTION|>--- conflicted
+++ resolved
@@ -79,7 +79,6 @@
             #     zsrc = (Tx[0][1] + Tx[1][1])/2
             # elif DCsurvey.mesh.dim ==3:
             zsrc = (Tx[0][2] + Tx[1][2])/2
-<<<<<<< HEAD
 
         # Change output for dataType
         if surveyType == 'pole-dipole':
@@ -88,16 +87,6 @@
 
         elif surveyType == 'dipole-dipole':
 
-=======
-
-        # Change output for dataType
-        if surveyType == 'pole-dipole':
-
-            leg = data * 2*np.pi * MA * (MA + MN) / MN
-
-        elif surveyType == 'dipole-dipole':
-
->>>>>>> af06fdd3
             leg = data * 2*np.pi / (1/MA - 1/MB + 1/NB - 1/NA)
             LEG.append(1./(2*np.pi) * (1/MA - 1/MB + 1/NB - 1/NA))
         else:
@@ -141,17 +130,10 @@
     # Grid points
     grid_x, grid_z = np.mgrid[np.min(midx):np.max(midx),
                               np.min(midz):np.max(midz)]
-<<<<<<< HEAD
 
     grid_rho = griddata(np.c_[midx, midz], rho.T, (grid_x, grid_z),
                         method='linear')
 
-=======
-
-    grid_rho = griddata(np.c_[midx, midz], rho.T, (grid_x, grid_z),
-                        method='linear')
-
->>>>>>> af06fdd3
     if clim is None:
         vmin, vmax = rho.min(), rho.max()
     else:
@@ -181,7 +163,6 @@
     ticks = np.linspace(cmin, cmax, 3)
     cbar.set_ticks(ticks)
     cbar.ax.tick_params(labelsize=10)
-<<<<<<< HEAD
 
     # Plot apparent resistivity
     ax.plot(midx, midz, 'k.', ms=1)
@@ -192,18 +173,6 @@
     return ph, ax, cbar, LEG
 
 
-=======
-
-    # Plot apparent resistivity
-    ax.plot(midx, midz, 'k.', ms=1)
-
-    if sameratio:
-        plt.gca().set_aspect('equal', adjustable='box')
-
-    return ph, ax, cbar, LEG
-
-
->>>>>>> af06fdd3
 def gen_DCIPsurvey(endl, mesh, surveyType, a, b, n):
     """
         Load in endpoints and survey specifications to generate Tx, Rx location
@@ -366,15 +335,9 @@
         SrcList.append(srcClass)
     else:
         print("""surveyType must be either 'pole-dipole', 'dipole-dipole' or 'gradient'. """)
-<<<<<<< HEAD
 
     survey = DC.Survey(SrcList)
 
-=======
-
-    survey = DC.Survey(SrcList)
-
->>>>>>> af06fdd3
     return survey
 
 
@@ -669,7 +632,6 @@
             model[:, ii] = mm
 
         model = model[:, ::-1]
-<<<<<<< HEAD
 
     else:
 
@@ -803,7 +765,6 @@
 
             continue
 
-        
         temp = np.fromstring(obsfile[ii], dtype=float, sep=' ')
 
         if zflag:
@@ -824,7 +785,6 @@
 
         count = count - 1
 
-        
         # Reach the end of transmitter block
         if count == 0:
             rx = np.asarray(rx)
@@ -974,367 +934,4 @@
 
     srcMat = np.vstack(srcMat)
 
-    return srcMat
-
-
-def gettopoCC(mesh, airind):
-    """
-        Get topography from active indices of mesh.
-    """
-
-    if mesh.dim == 3:
-
-        mesh2D = Mesh.TensorMesh([mesh.hx, mesh.hy], mesh.x0[:2])
-        zc = mesh.gridCC[:, 2]
-        AIRIND = airind.reshape((mesh.vnC[0]*mesh.vnC[1], mesh.vnC[2]), order='F')
-        ZC = zc.reshape((mesh.vnC[0]*mesh.vnC[1], mesh.vnC[2]), order='F')
-        topo = np.zeros(ZC.shape[0])
-        topoCC = np.zeros(ZC.shape[0])
-        for i in range(ZC.shape[0]):
-            ind  = np.argmax(ZC[i, :][~AIRIND[i, :]])
-            topo[i] = ZC[i, :][~AIRIND[i, :]].max() + mesh.hz[~AIRIND[i, :]][ind]*0.5
-            topoCC[i] = ZC[i, :][~AIRIND[i, :]].max()
-
-        return mesh2D, topoCC
-
-    elif mesh.dim == 2:
-
-        mesh1D = Mesh.TensorMesh([mesh.hx], [mesh.x0[0]])
-        yc = mesh.gridCC[:, 1]
-        AIRIND = airind.reshape((mesh.vnC[0], mesh.vnC[1]), order='F')
-        YC = yc.reshape((mesh.vnC[0], mesh.vnC[1]), order='F')
-        topo = np.zeros(YC.shape[0])
-        topoCC = np.zeros(YC.shape[0])
-        for i in range(YC.shape[0]):
-            ind  = np.argmax(YC[i, :][~AIRIND[i, :]])
-            topo[i] = YC[i, :][~AIRIND[i, :]].max() + mesh.hy[~AIRIND[i, :]][ind]*0.5
-            topoCC[i] = YC[i, :][~AIRIND[i, :]].max()
-
-        return mesh1D, topoCC
-
-
-def drapeTopotoLoc(mesh, topo, pts, airind=None):
-    """
-        Drape
-    """
-    if mesh.dim == 2:
-        if pts.ndim > 1:
-            raise Exception("pts should be 1d array")
-    elif mesh.dim == 3:
-        if pts.shape[1] == 3:
-            raise Exception("shape of pts should be (x, 3)")
-    else:
-        raise NotImplementedError()
-    if airind is None:
-        airind = Utils.surface2ind_topo(mesh, topo)
-    meshtemp, topoCC = gettopoCC(mesh, ~airind)
-    inds = Utils.closestPoints(meshtemp, pts)
-
-    return np.c_[pts, topoCC[inds]]
-=======
-
-    else:
-
-        if len(obsfile[1:]) == 1:
-            mm = np.array(obsfile[1:].split(), dtype=float)
-
-        else:
-            mm = np.array(obsfile[1:], dtype=float)
-
-        # Permute the second dimension to flip the order
-        model = mm.reshape(dim[1], dim[0])
-
-        model = model[::-1, :]
-        model = np.transpose(model, (1, 0))
-
-    model = Utils.mkvc(model)
-
-    return model
-
-
-def readUBC_DC2Dpre(fileName):
-    """
-        Read UBC GIF DCIP 2D observation file and generate arrays for tx-rx location
-
-        Input:
-        :param fileName, path to the UBC GIF 3D obs file
-
-        Output:
-        DCsurvey
-        :return
-
-        Created on Mon March 9th, 2016 << Doug's 70th Birthday !! >>
-
-        @author: dominiquef
-
-    """
-
-    # Load file
-    obsfile = np.genfromtxt(fileName, delimiter=' \n', dtype=np.str, comments='!')
-
-    # Pre-allocate
-    srcLists = []
-    Rx = []
-    d = []
-    zflag = True  # Flag for z value provided
-
-    for ii in range(obsfile.shape[0]):
-
-        if not obsfile[ii]:
-            continue
-
-        # First line is transmitter with number of receivers
-
-        temp = (np.fromstring(obsfile[ii], dtype=float, sep=' ').T)
-
-        # Check if z value is provided, if False -> nan
-        if len(temp) == 5:
-            tx = np.r_[temp[0], np.nan, np.nan, temp[1], np.nan, np.nan]
-            zflag = False
-
-        else:
-            tx = np.r_[temp[0], np.nan, temp[1], temp[2], np.nan, temp[3]]
-
-        if zflag:
-            rx = np.c_[temp[4], np.nan, temp[5], temp[6], np.nan, temp[7]]
-
-        else:
-            rx = np.c_[temp[2], np.nan, np.nan, temp[3], np.nan, np.nan]
-            # Check if there is data with the location
-
-        d.append(temp[-1])
-
-        Rx = DC.Rx.Dipole(rx[:, :3], rx[:, 3:])
-        srcLists.append( DC.Src.Dipole( [Rx], tx[:3], tx[3:]) )
-
-    # Create survey class
-    survey = DC.SurveyDC.Survey(srcLists)
-
-    survey.dobs = np.asarray(d)
-
-    return {'DCsurvey': survey}
-
-
-def readUBC_DC3Dobs(fileName):
-    """
-        Read UBC GIF DCIP 3D observation file and generate arrays for tx-rx location
-
-        Input:
-        :param fileName, path to the UBC GIF 3D obs file
-
-        Output:
-        :param rx, tx, d, wd
-        :return
-
-        Created on Mon December 7th, 2015
-
-        @author: dominiquef
-
-    """
-
-    # Load file
-    obsfile = np.genfromtxt(fileName, delimiter=' \n', dtype=np.str, comments='!')
-
-    # Pre-allocate
-    srcLists = []
-    Rx = []
-    d = []
-    wd = []
-    zflag = True  # Flag for z value provided
-
-    # Countdown for number of obs/tx
-    count = 0
-    for ii in range(obsfile.shape[0]):
-
-        if not obsfile[ii]:
-            continue
-
-        # First line is transmitter with number of receivers
-        if count == 0:
-            rx = []
-            temp = (np.fromstring(obsfile[ii], dtype=float, sep=' ').T)
-            count = int(temp[-1])
-
-            # Check if z value is provided, if False -> nan
-            if len(temp) == 5:
-                tx = np.r_[temp[0:2], np.nan, temp[0:2], np.nan]
-                zflag = False
-
-            else:
-                tx = temp[:-1]
-
-            continue
-
-
-        temp = np.fromstring(obsfile[ii], dtype=float, sep=' ')
-
-        if zflag:
-
-            rx.append(temp[:-2])
-            # Check if there is data with the location
-            if len(temp) == 8:
-                d.append(temp[-2])
-                wd.append(temp[-1])
-
-        else:
-            rx.append(np.r_[temp[0:2], np.nan, temp[0:2], np.nan])
-
-            # Check if there is data with the location
-            if len(temp) == 6:
-                d.append(temp[-2])
-                wd.append(temp[-1])
-
-        count = count - 1
-
-
-        # Reach the end of transmitter block
-        if count == 0:
-            rx = np.asarray(rx)
-            Rx = DC.Rx.Dipole(rx[:, :3], rx[:, 3:])
-            srcLists.append(DC.Src.Dipole([Rx], tx[:3], tx[3:]))
-
-    survey = DC.SurveyDC.Survey(srcLists)
-    survey.dobs = np.asarray(d)
-    survey.std = np.asarray(wd)
-
-    return {'DCsurvey': survey}
-
-
-def xy_2_lineID(DCsurvey):
-    """
-        Read DC survey class and append line ID.
-        Assumes that the locations are listed in the order
-        they were collected. May need to generalize for random
-        point locations, but will be more expensive
-
-        Input:
-        :param DCdict Vectors of station location
-
-        Output:
-        :param LineID Vector of integers
-        :return
-
-        Created on Thu Feb 11, 2015
-
-        @author: dominiquef
-
-    """
-
-    # Compute unit vector between two points
-    nstn = DCsurvey.nSrc
-
-    # Pre-allocate space
-    lineID = np.zeros(nstn)
-
-    linenum = 0
-    indx = 0
-
-    for ii in range(nstn):
-
-        if ii == 0:
-
-            A = DCsurvey.srcList[ii].loc[0]
-            B = DCsurvey.srcList[ii].loc[1]
-
-            xout = np.mean([A[0:2], B[0:2]], axis=0)
-
-            xy0 = A[:2]
-            xym = xout
-
-            # Deal with replicate pole location
-            if np.all(xy0 == xym):
-
-                xym[0] = xym[0] + 1e-3
-
-            continue
-
-        A = DCsurvey.srcList[ii].loc[0]
-        B = DCsurvey.srcList[ii].loc[1]
-
-        xin = np.mean([A[0:2], B[0:2]], axis=0)
-
-        # Compute vector between neighbours
-        vec1, r1 = r_unit(xout, xin)
-
-        # Compute vector between current stn and mid-point
-        vec2, r2 = r_unit(xym, xin)
-
-        # Compute vector between current stn and start line
-        vec3, r3 = r_unit(xy0, xin)
-
-        # Compute vector between mid-point and start line
-        vec4, r4 = r_unit(xym, xy0)
-
-        # Compute dot product
-        ang1 = np.abs(vec1.dot(vec2))
-        ang2 = np.abs(vec3.dot(vec4))
-
-        # If the angles are smaller then 45d, than next point is on a new line
-        if ((ang1 < np.cos(np.pi/4.)) | (ang2 < np.cos(np.pi/4.))) & (np.all(np.r_[r1, r2, r3, r4] > 0)):
-
-            # Re-initiate start and mid-point location
-            xy0 = A[:2]
-            xym = xin
-
-            # Deal with replicate pole location
-            if np.all(xy0 == xym):
-
-                xym[0] = xym[0] + 1e-3
-
-            linenum += 1
-            indx = ii
-
-        else:
-            xym = np.mean([xy0, xin], axis = 0)
-
-        lineID[ii] = linenum
-        xout = xin
-
-    return lineID
-
-
-def r_unit(p1, p2):
-    """
-    r_unit(x, y) : Function computes the unit vector
-    between two points with coordinates p1(x1, y1) and p2(x2, y2)
-
-    """
-
-    assert len(p1) == len(p2), 'locs must be the same shape.'
-
-    dx = []
-    for ii in range(len(p1)):
-        dx.append((p2[ii] - p1[ii]))
-
-    # Compute length of vector
-    r = np.linalg.norm(np.asarray(dx))
-
-    if r != 0:
-        vec = dx/r
-
-    else:
-        vec = np.zeros(len(p1))
-
-    return vec, r
-
-
-def getSrc_locs(survey):
-    """
-        Read in a DC survey class and extract the xyz location of all
-        sources.
-
-        :param DCclass survey: Input Static.DC class
-        :return numpy.array srcLocs: Locations of sources
-
-    """
-
-    srcMat = []
-
-    for src in survey.srcList:
-
-        srcMat.append(np.hstack(src.loc))
-
-    srcMat = np.vstack(srcMat)
-
-    return srcMat
->>>>>>> af06fdd3
+    return srcMat