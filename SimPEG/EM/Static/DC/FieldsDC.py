--- conflicted
+++ resolved
@@ -77,22 +77,24 @@
     def __init__(self, mesh, survey, **kwargs):
         FieldsDC.__init__(self, mesh, survey, **kwargs)
 
-        if self.prob.bc_type == 'Dirichlet':
+        if self.survey.prob.bc_type == 'Dirichlet':
             self.cellGrad = -mesh.faceDiv.T
-        elif self.prob.bc_type == 'Neumann':
+        elif self.survey.prob.bc_type == 'Neumann':
             if self.mesh._meshType == "TREE":
                 raise NotImplementedError()
             mesh.setCellGradBC("neumann")
             self.cellGrad = mesh.cellGrad
 
     def startup(self):
-        self.prob = self.survey.prob
+        # self.prob = self.survey.prob
         self._MfRhoI = self.survey.prob.MfRhoI
         self._MfRho = self.survey.prob.MfRho
         self._aveF2CCV = self.survey.prob.mesh.aveF2CCV
         self._nC = self.survey.prob.mesh.nC
         self._Grad = self.survey.prob.Grad
         self._MfI = self.survey.prob.MfI
+        self._Vol = self.survey.prob.Vol
+        self._faceDiv = self.survey.prob.mesh.faceDiv
 
     def _GLoc(self, fieldType):
         if fieldType == 'phi':
@@ -123,19 +125,16 @@
             .. math::
                 \vec{e} = \rho \vec{j}
         """
-<<<<<<< HEAD
-        return self._MfI * (self._MfRho * self._j(phiSolution, srcList))
-=======
-        return self.prob.MfI*self.prob.MfRhoI * self._j(phiSolution, srcList)
->>>>>>> b0ba37bc
+        return self._MfI*self._MfRhoI * self._j(phiSolution, srcList)
 
     def _charge(self, phiSolution, srcList):
         """
             .. math::
                 \int \nabla \codt \vec{e} =  \int \frac{\rho_v }{\epsillon_0}
         """
-        return epsilon_0*self.prob.Vol*(self.mesh.faceDiv*self._e(phiSolution,
-                                                                  srcList))
+        return epsilon_0*self._Vol*(
+            self._faceDiv*self._e(phiSolution, srcList)
+        )
 
 
 class Fields_N(FieldsDC):
