--- conflicted
+++ resolved
@@ -139,12 +139,8 @@
                         (np.arange(count, count + row_chunks), slice(None)),
                         blocks[:row_chunks, :].astype(np.float32)
                     )
-<<<<<<< HEAD
-                    blocks = blocks[row_chunks:, :]
-=======
+
                     blocks = blocks[row_chunks:, :].astype(np.float32)
-                    block_count += 1
->>>>>>> 29b3f48a
                     count += row_chunks
 
                 del df_duT, ATinvdf_duT, dA_dmT, dRHS_dmT, du_dmT
